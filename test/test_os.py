# As a test suite for the os module, this is woefully inadequate, but this
# does add tests for a few functions which have been determined to be more
# portable than they had been thought to be.

import os
import errno
import unittest
import warnings
import sys
import signal
import subprocess
import time
import shutil
from test import support
import contextlib
import mmap
import platform
import re
import uuid
import asyncore
import asynchat
import socket
import itertools
import stat
import locale
import codecs
try:
    import threading
except ImportError:
    threading = None
try:
    import resource
except ImportError:
    resource = None

from test.script_helper import assert_python_ok

with warnings.catch_warnings():
    warnings.simplefilter("ignore", DeprecationWarning)
    os.stat_float_times(True)
st = os.stat(__file__)
stat_supports_subsecond = (
    # check if float and int timestamps are different
    (st.st_atime != st[7])
    or (st.st_mtime != st[8])
    or (st.st_ctime != st[9]))

# Detect whether we're on a Linux system that uses the (now outdated
# and unmaintained) linuxthreads threading library.  There's an issue
# when combining linuxthreads with a failed execv call: see
# http://bugs.python.org/issue4970.
if hasattr(sys, 'thread_info') and sys.thread_info.version:
    USING_LINUXTHREADS = sys.thread_info.version.startswith("linuxthreads")
else:
    USING_LINUXTHREADS = False

# Issue #14110: Some tests fail on FreeBSD if the user is in the wheel group.
HAVE_WHEEL_GROUP = sys.platform.startswith('freebsd') and os.getgid() == 0

# Tests creating TESTFN
class FileTests(unittest.TestCase):
    def setUp(self):
        if os.path.exists(support.TESTFN):
            os.unlink(support.TESTFN)
    tearDown = setUp

    def test_access(self):
        f = os.open(support.TESTFN, os.O_CREAT|os.O_RDWR)
        os.close(f)
        self.assertTrue(os.access(support.TESTFN, os.W_OK))

    def test_closerange(self):
        first = os.open(support.TESTFN, os.O_CREAT|os.O_RDWR)
        # We must allocate two consecutive file descriptors, otherwise
        # it will mess up other file descriptors (perhaps even the three
        # standard ones).
        second = os.dup(first)
        try:
            retries = 0
            while second != first + 1:
                os.close(first)
                retries += 1
                if retries > 10:
                    # XXX test skipped
                    self.skipTest("couldn't allocate two consecutive fds")
                first, second = second, os.dup(second)
        finally:
            os.close(second)
        # close a fd that is open, and one that isn't
        os.closerange(first, first + 2)
        self.assertRaises(OSError, os.write, first, b"a")

    @support.cpython_only
    def test_rename(self):
        path = support.TESTFN
        old = sys.getrefcount(path)
        self.assertRaises(TypeError, os.rename, path, 0)
        new = sys.getrefcount(path)
        self.assertEqual(old, new)

    def test_read(self):
        with open(support.TESTFN, "w+b") as fobj:
            fobj.write(b"spam")
            fobj.flush()
            fd = fobj.fileno()
            os.lseek(fd, 0, 0)
            s = os.read(fd, 4)
            self.assertEqual(type(s), bytes)
            self.assertEqual(s, b"spam")

    def test_write(self):
        # os.write() accepts bytes- and buffer-like objects but not strings
        fd = os.open(support.TESTFN, os.O_CREAT | os.O_WRONLY)
        self.assertRaises(TypeError, os.write, fd, "beans")
        os.write(fd, b"bacon\n")
        os.write(fd, bytearray(b"eggs\n"))
        os.write(fd, memoryview(b"spam\n"))
        os.close(fd)
        with open(support.TESTFN, "rb") as fobj:
            self.assertEqual(fobj.read().splitlines(),
                [b"bacon", b"eggs", b"spam"])

    def write_windows_console(self, *args):
        retcode = subprocess.call(args,
            # use a new console to not flood the test output
            creationflags=subprocess.CREATE_NEW_CONSOLE,
            # use a shell to hide the console window (SW_HIDE)
            shell=True)
        self.assertEqual(retcode, 0)

    @unittest.skipUnless(sys.platform == 'win32',
                         'test specific to the Windows console')
    def test_write_windows_console(self):
        # Issue #11395: the Windows console returns an error (12: not enough
        # space error) on writing into stdout if stdout mode is binary and the
        # length is greater than 66,000 bytes (or less, depending on heap
        # usage).
        code = "print('x' * 100000)"
        self.write_windows_console(sys.executable, "-c", code)
        self.write_windows_console(sys.executable, "-u", "-c", code)

    def fdopen_helper(self, *args):
        fd = os.open(support.TESTFN, os.O_RDONLY)
        f = os.fdopen(fd, *args)
        f.close()

    def test_fdopen(self):
        fd = os.open(support.TESTFN, os.O_CREAT|os.O_RDWR)
        os.close(fd)

        self.fdopen_helper()
        self.fdopen_helper('r')
        self.fdopen_helper('r', 100)

    def test_replace(self):
        TESTFN2 = support.TESTFN + ".2"
        with open(support.TESTFN, 'w') as f:
            f.write("1")
        with open(TESTFN2, 'w') as f:
            f.write("2")
        self.addCleanup(os.unlink, TESTFN2)
        os.replace(support.TESTFN, TESTFN2)
        self.assertRaises(FileNotFoundError, os.stat, support.TESTFN)
        with open(TESTFN2, 'r') as f:
            self.assertEqual(f.read(), "1")


# Test attributes on return values from os.*stat* family.
class StatAttributeTests(unittest.TestCase):
    def setUp(self):
        os.mkdir(support.TESTFN)
        self.fname = os.path.join(support.TESTFN, "f1")
        f = open(self.fname, 'wb')
        f.write(b"ABC")
        f.close()

    def tearDown(self):
        os.unlink(self.fname)
        os.rmdir(support.TESTFN)

    @unittest.skipUnless(hasattr(os, 'stat'), 'test needs os.stat()')
    def check_stat_attributes(self, fname):
        result = os.stat(fname)

        # Make sure direct access works
        self.assertEqual(result[stat.ST_SIZE], 3)
        self.assertEqual(result.st_size, 3)

        # Make sure all the attributes are there
        members = dir(result)
        for name in dir(stat):
            if name[:3] == 'ST_':
                attr = name.lower()
                if name.endswith("TIME"):
                    def trunc(x): return int(x)
                else:
                    def trunc(x): return x
                self.assertEqual(trunc(getattr(result, attr)),
                                  result[getattr(stat, name)])
                self.assertIn(attr, members)

        # Make sure that the st_?time and st_?time_ns fields roughly agree
        # (they should always agree up to around tens-of-microseconds)
        for name in 'st_atime st_mtime st_ctime'.split():
            floaty = int(getattr(result, name) * 100000)
            nanosecondy = getattr(result, name + "_ns") // 10000
            self.assertAlmostEqual(floaty, nanosecondy, delta=2)

        try:
            result[200]
            self.fail("No exception raised")
        except IndexError:
            pass

        # Make sure that assignment fails
        try:
            result.st_mode = 1
            self.fail("No exception raised")
        except AttributeError:
            pass

        try:
            result.st_rdev = 1
            self.fail("No exception raised")
        except (AttributeError, TypeError):
            pass

        try:
            result.parrot = 1
            self.fail("No exception raised")
        except AttributeError:
            pass

        # Use the stat_result constructor with a too-short tuple.
        try:
            result2 = os.stat_result((10,))
            self.fail("No exception raised")
        except TypeError:
            pass

        # Use the constructor with a too-long tuple.
        try:
            result2 = os.stat_result((0,1,2,3,4,5,6,7,8,9,10,11,12,13,14))
        except TypeError:
            pass

    def test_stat_attributes(self):
        self.check_stat_attributes(self.fname)

    def test_stat_attributes_bytes(self):
        try:
            fname = self.fname.encode(sys.getfilesystemencoding())
        except UnicodeEncodeError:
            self.skipTest("cannot encode %a for the filesystem" % self.fname)
        with warnings.catch_warnings():
            warnings.simplefilter("ignore", DeprecationWarning)
            self.check_stat_attributes(fname)

    @unittest.skipUnless(hasattr(os, 'statvfs'), 'test needs os.statvfs()')
    def test_statvfs_attributes(self):
        try:
            result = os.statvfs(self.fname)
        except OSError as e:
            # On AtheOS, glibc always returns ENOSYS
            if e.errno == errno.ENOSYS:
                self.skipTest('glibc always returns ENOSYS on AtheOS')

        # Make sure direct access works
        self.assertEqual(result.f_bfree, result[3])

        # Make sure all the attributes are there.
        members = ('bsize', 'frsize', 'blocks', 'bfree', 'bavail', 'files',
                    'ffree', 'favail', 'flag', 'namemax')
        for value, member in enumerate(members):
            self.assertEqual(getattr(result, 'f_' + member), result[value])

        # Make sure that assignment really fails
        try:
            result.f_bfree = 1
            self.fail("No exception raised")
        except AttributeError:
            pass

        try:
            result.parrot = 1
            self.fail("No exception raised")
        except AttributeError:
            pass

        # Use the constructor with a too-short tuple.
        try:
            result2 = os.statvfs_result((10,))
            self.fail("No exception raised")
        except TypeError:
            pass

        # Use the constructor with a too-long tuple.
        try:
            result2 = os.statvfs_result((0,1,2,3,4,5,6,7,8,9,10,11,12,13,14))
        except TypeError:
            pass

    def test_utime_dir(self):
        delta = 1000000
        st = os.stat(support.TESTFN)
        # round to int, because some systems may support sub-second
        # time stamps in stat, but not in utime.
        os.utime(support.TESTFN, (st.st_atime, int(st.st_mtime-delta)))
        st2 = os.stat(support.TESTFN)
        self.assertEqual(st2.st_mtime, int(st.st_mtime-delta))

    def _test_utime(self, filename, attr, utime, delta):
        # Issue #13327 removed the requirement to pass None as the
        # second argument. Check that the previous methods of passing
        # a time tuple or None work in addition to no argument.
        st0 = os.stat(filename)
        # Doesn't set anything new, but sets the time tuple way
        utime(filename, (attr(st0, "st_atime"), attr(st0, "st_mtime")))
        # Setting the time to the time you just read, then reading again,
        # should always return exactly the same times.
        st1 = os.stat(filename)
        self.assertEqual(attr(st0, "st_mtime"), attr(st1, "st_mtime"))
        self.assertEqual(attr(st0, "st_atime"), attr(st1, "st_atime"))
        # Set to the current time in the old explicit way.
        os.utime(filename, None)
        st2 = os.stat(support.TESTFN)
        # Set to the current time in the new way
        os.utime(filename)
        st3 = os.stat(filename)
        self.assertAlmostEqual(attr(st2, "st_mtime"), attr(st3, "st_mtime"), delta=delta)

    def test_utime(self):
        def utime(file, times):
            return os.utime(file, times)
        self._test_utime(self.fname, getattr, utime, 10)
        self._test_utime(support.TESTFN, getattr, utime, 10)


    def _test_utime_ns(self, set_times_ns, test_dir=True):
        def getattr_ns(o, attr):
            return getattr(o, attr + "_ns")
        ten_s = 10 * 1000 * 1000 * 1000
        self._test_utime(self.fname, getattr_ns, set_times_ns, ten_s)
        if test_dir:
            self._test_utime(support.TESTFN, getattr_ns, set_times_ns, ten_s)

    def test_utime_ns(self):
        def utime_ns(file, times):
            return os.utime(file, ns=times)
        self._test_utime_ns(utime_ns)

    requires_utime_dir_fd = unittest.skipUnless(
                                os.utime in os.supports_dir_fd,
                                "dir_fd support for utime required for this test.")
    requires_utime_fd = unittest.skipUnless(
                                os.utime in os.supports_fd,
                                "fd support for utime required for this test.")
    requires_utime_nofollow_symlinks = unittest.skipUnless(
                                os.utime in os.supports_follow_symlinks,
                                "follow_symlinks support for utime required for this test.")

    @requires_utime_nofollow_symlinks
    def test_lutimes_ns(self):
        def lutimes_ns(file, times):
            return os.utime(file, ns=times, follow_symlinks=False)
        self._test_utime_ns(lutimes_ns)

    @requires_utime_fd
    def test_futimes_ns(self):
        def futimes_ns(file, times):
            with open(file, "wb") as f:
                os.utime(f.fileno(), ns=times)
        self._test_utime_ns(futimes_ns, test_dir=False)

    def _utime_invalid_arguments(self, name, arg):
        with self.assertRaises(ValueError):
            getattr(os, name)(arg, (5, 5), ns=(5, 5))

    def test_utime_invalid_arguments(self):
        self._utime_invalid_arguments('utime', self.fname)


    @unittest.skipUnless(stat_supports_subsecond,
                         "os.stat() doesn't has a subsecond resolution")
    def _test_utime_subsecond(self, set_time_func):
        asec, amsec = 1, 901
        atime = asec + amsec * 1e-3
        msec, mmsec = 2, 901
        mtime = msec + mmsec * 1e-3
        filename = self.fname
        os.utime(filename, (0, 0))
        set_time_func(filename, atime, mtime)
        with warnings.catch_warnings():
            warnings.simplefilter("ignore", DeprecationWarning)
            os.stat_float_times(True)
        st = os.stat(filename)
        self.assertAlmostEqual(st.st_atime, atime, places=3)
        self.assertAlmostEqual(st.st_mtime, mtime, places=3)

    def test_utime_subsecond(self):
        def set_time(filename, atime, mtime):
            os.utime(filename, (atime, mtime))
        self._test_utime_subsecond(set_time)

    @requires_utime_fd
    def test_futimes_subsecond(self):
        def set_time(filename, atime, mtime):
            with open(filename, "wb") as f:
                os.utime(f.fileno(), times=(atime, mtime))
        self._test_utime_subsecond(set_time)

    @requires_utime_fd
    def test_futimens_subsecond(self):
        def set_time(filename, atime, mtime):
            with open(filename, "wb") as f:
                os.utime(f.fileno(), times=(atime, mtime))
        self._test_utime_subsecond(set_time)

    @requires_utime_dir_fd
    def test_futimesat_subsecond(self):
        def set_time(filename, atime, mtime):
            dirname = os.path.dirname(filename)
            dirfd = os.open(dirname, os.O_RDONLY)
            try:
                os.utime(os.path.basename(filename), dir_fd=dirfd,
                             times=(atime, mtime))
            finally:
                os.close(dirfd)
        self._test_utime_subsecond(set_time)

    @requires_utime_nofollow_symlinks
    def test_lutimes_subsecond(self):
        def set_time(filename, atime, mtime):
            os.utime(filename, (atime, mtime), follow_symlinks=False)
        self._test_utime_subsecond(set_time)

    @requires_utime_dir_fd
    def test_utimensat_subsecond(self):
        def set_time(filename, atime, mtime):
            dirname = os.path.dirname(filename)
            dirfd = os.open(dirname, os.O_RDONLY)
            try:
                os.utime(os.path.basename(filename), dir_fd=dirfd,
                             times=(atime, mtime))
            finally:
                os.close(dirfd)
        self._test_utime_subsecond(set_time)

    # Restrict tests to Win32, since there is no guarantee other
    # systems support centiseconds
    def get_file_system(path):
        if sys.platform == 'win32':
            root = os.path.splitdrive(os.path.abspath(path))[0] + '\\'
            import ctypes
            kernel32 = ctypes.windll.kernel32
            buf = ctypes.create_unicode_buffer("", 100)
            if kernel32.GetVolumeInformationW(root, None, 0, None, None, None, buf, len(buf)):
                return buf.value

    @unittest.skipUnless(sys.platform == "win32", "Win32 specific tests")
    @unittest.skipUnless(get_file_system(support.TESTFN) == "NTFS",
                         "requires NTFS")
    def test_1565150(self):
        t1 = 1159195039.25
        os.utime(self.fname, (t1, t1))
        self.assertEqual(os.stat(self.fname).st_mtime, t1)

    @unittest.skipUnless(sys.platform == "win32", "Win32 specific tests")
    @unittest.skipUnless(get_file_system(support.TESTFN) == "NTFS",
                         "requires NTFS")
    def test_large_time(self):
        t1 = 5000000000 # some day in 2128
        os.utime(self.fname, (t1, t1))
        self.assertEqual(os.stat(self.fname).st_mtime, t1)

    @unittest.skipUnless(sys.platform == "win32", "Win32 specific tests")
    def test_1686475(self):
        # Verify that an open file can be stat'ed
        try:
            os.stat(r"c:\pagefile.sys")
        except WindowsError as e:
            if e.errno == 2: # file does not exist; cannot run test
                self.skipTest(r'c:\pagefile.sys does not exist')
            self.fail("Could not stat pagefile.sys")

    @unittest.skipUnless(sys.platform == "win32", "Win32 specific tests")
    @unittest.skipUnless(hasattr(os, "pipe"), "requires os.pipe()")
    def test_15261(self):
        # Verify that stat'ing a closed fd does not cause crash
        r, w = os.pipe()
        try:
            os.stat(r)          # should not raise error
        finally:
            os.close(r)
            os.close(w)
        with self.assertRaises(OSError) as ctx:
            os.stat(r)
        self.assertEqual(ctx.exception.errno, errno.EBADF)

from test import mapping_tests

class EnvironTests(mapping_tests.BasicTestMappingProtocol):
    """check that os.environ object conform to mapping protocol"""
    type2test = None

    def setUp(self):
        self.__save = dict(os.environ)
        if os.supports_bytes_environ:
            self.__saveb = dict(os.environb)
        for key, value in self._reference().items():
            os.environ[key] = value

    def tearDown(self):
        os.environ.clear()
        os.environ.update(self.__save)
        if os.supports_bytes_environ:
            os.environb.clear()
            os.environb.update(self.__saveb)

    def _reference(self):
        return {"KEY1":"VALUE1", "KEY2":"VALUE2", "KEY3":"VALUE3"}

    def _empty_mapping(self):
        os.environ.clear()
        return os.environ

    # Bug 1110478
    @unittest.skipUnless(os.path.exists('/bin/sh'), 'requires /bin/sh')
    def test_update2(self):
        os.environ.clear()
        os.environ.update(HELLO="World")
        with os.popen("/bin/sh -c 'echo $HELLO'") as popen:
            value = popen.read().strip()
            self.assertEqual(value, "World")

    @unittest.skipUnless(os.path.exists('/bin/sh'), 'requires /bin/sh')
    def test_os_popen_iter(self):
        with os.popen(
            "/bin/sh -c 'echo \"line1\nline2\nline3\"'") as popen:
            it = iter(popen)
            self.assertEqual(next(it), "line1\n")
            self.assertEqual(next(it), "line2\n")
            self.assertEqual(next(it), "line3\n")
            self.assertRaises(StopIteration, next, it)

    # Verify environ keys and values from the OS are of the
    # correct str type.
    def test_keyvalue_types(self):
        for key, val in os.environ.items():
            self.assertEqual(type(key), str)
            self.assertEqual(type(val), str)

    def test_items(self):
        for key, value in self._reference().items():
            self.assertEqual(os.environ.get(key), value)

    # Issue 7310
    def test___repr__(self):
        """Check that the repr() of os.environ looks like environ({...})."""
        env = os.environ
        self.assertEqual(repr(env), 'environ({{{}}})'.format(', '.join(
            '{!r}: {!r}'.format(key, value)
            for key, value in env.items())))

    def test_get_exec_path(self):
        defpath_list = os.defpath.split(os.pathsep)
        test_path = ['/monty', '/python', '', '/flying/circus']
        test_env = {'PATH': os.pathsep.join(test_path)}

        saved_environ = os.environ
        try:
            os.environ = dict(test_env)
            # Test that defaulting to os.environ works.
            self.assertSequenceEqual(test_path, os.get_exec_path())
            self.assertSequenceEqual(test_path, os.get_exec_path(env=None))
        finally:
            os.environ = saved_environ

        # No PATH environment variable
        self.assertSequenceEqual(defpath_list, os.get_exec_path({}))
        # Empty PATH environment variable
        self.assertSequenceEqual(('',), os.get_exec_path({'PATH':''}))
        # Supplied PATH environment variable
        self.assertSequenceEqual(test_path, os.get_exec_path(test_env))

        if os.supports_bytes_environ:
            # env cannot contain 'PATH' and b'PATH' keys
            try:
                # ignore BytesWarning warning
                with warnings.catch_warnings(record=True):
                    mixed_env = {'PATH': '1', b'PATH': b'2'}
            except BytesWarning:
                # mixed_env cannot be created with python -bb
                pass
            else:
                self.assertRaises(ValueError, os.get_exec_path, mixed_env)

            # bytes key and/or value
            self.assertSequenceEqual(os.get_exec_path({b'PATH': b'abc'}),
                ['abc'])
            self.assertSequenceEqual(os.get_exec_path({b'PATH': 'abc'}),
                ['abc'])
            self.assertSequenceEqual(os.get_exec_path({'PATH': b'abc'}),
                ['abc'])

    @unittest.skipUnless(os.supports_bytes_environ,
                         "os.environb required for this test.")
    def test_environb(self):
        # os.environ -> os.environb
        value = 'euro\u20ac'
        try:
            value_bytes = value.encode(sys.getfilesystemencoding(),
                                       'surrogateescape')
        except UnicodeEncodeError:
            msg = "U+20AC character is not encodable to %s" % (
                sys.getfilesystemencoding(),)
            self.skipTest(msg)
        os.environ['unicode'] = value
        self.assertEqual(os.environ['unicode'], value)
        self.assertEqual(os.environb[b'unicode'], value_bytes)

        # os.environb -> os.environ
        value = b'\xff'
        os.environb[b'bytes'] = value
        self.assertEqual(os.environb[b'bytes'], value)
        value_str = value.decode(sys.getfilesystemencoding(), 'surrogateescape')
        self.assertEqual(os.environ['bytes'], value_str)

    # On FreeBSD < 7 and OS X < 10.6, unsetenv() doesn't return a value (issue
    # #13415).
    @support.requires_freebsd_version(7)
    @support.requires_mac_ver(10, 6)
    def test_unset_error(self):
        if sys.platform == "win32":
            # an environment variable is limited to 32,767 characters
            key = 'x' * 50000
            self.assertRaises(ValueError, os.environ.__delitem__, key)
        else:
            # "=" is not allowed in a variable name
            key = 'key='
            self.assertRaises(OSError, os.environ.__delitem__, key)

    def test_key_type(self):
        missing = 'missingkey'
        self.assertNotIn(missing, os.environ)

        with self.assertRaises(KeyError) as cm:
            os.environ[missing]
        self.assertIs(cm.exception.args[0], missing)
        self.assertTrue(cm.exception.__suppress_context__)

        with self.assertRaises(KeyError) as cm:
            del os.environ[missing]
        self.assertIs(cm.exception.args[0], missing)
        self.assertTrue(cm.exception.__suppress_context__)


class WalkTests(unittest.TestCase):
    """Tests for os.walk()."""

    def setUp(self):
        import os
        from os.path import join

        # Build:
        #     TESTFN/
        #       TEST1/              a file kid and two directory kids
        #         tmp1
        #         SUB1/             a file kid and a directory kid
        #           tmp2
        #           SUB11/          no kids
        #         SUB2/             a file kid and a dirsymlink kid
        #           tmp3
        #           link/           a symlink to TESTFN.2
        #           broken_link
        #       TEST2/
        #         tmp4              a lone file
        walk_path = join(support.TESTFN, "TEST1")
        sub1_path = join(walk_path, "SUB1")
        sub11_path = join(sub1_path, "SUB11")
        sub2_path = join(walk_path, "SUB2")
        tmp1_path = join(walk_path, "tmp1")
        tmp2_path = join(sub1_path, "tmp2")
        tmp3_path = join(sub2_path, "tmp3")
        link_path = join(sub2_path, "link")
        t2_path = join(support.TESTFN, "TEST2")
        tmp4_path = join(support.TESTFN, "TEST2", "tmp4")
        link_path = join(sub2_path, "link")
        broken_link_path = join(sub2_path, "broken_link")

        # Create stuff.
        os.makedirs(sub11_path)
        os.makedirs(sub2_path)
        os.makedirs(t2_path)
        for path in tmp1_path, tmp2_path, tmp3_path, tmp4_path:
            f = open(path, "w")
            f.write("I'm " + path + " and proud of it.  Blame test_os.\n")
            f.close()
        if support.can_symlink():
            os.symlink(os.path.abspath(t2_path), link_path)
            os.symlink('broken', broken_link_path, True)
            sub2_tree = (sub2_path, ["link"], ["broken_link", "tmp3"])
        else:
            sub2_tree = (sub2_path, [], ["tmp3"])

        # Walk top-down.
        all = list(os.walk(walk_path))
        self.assertEqual(len(all), 4)
        # We can't know which order SUB1 and SUB2 will appear in.
        # Not flipped:  TESTFN, SUB1, SUB11, SUB2
        #     flipped:  TESTFN, SUB2, SUB1, SUB11
        flipped = all[0][1][0] != "SUB1"
        all[0][1].sort()
        all[3 - 2 * flipped][-1].sort()
        self.assertEqual(all[0], (walk_path, ["SUB1", "SUB2"], ["tmp1"]))
        self.assertEqual(all[1 + flipped], (sub1_path, ["SUB11"], ["tmp2"]))
        self.assertEqual(all[2 + flipped], (sub11_path, [], []))
        self.assertEqual(all[3 - 2 * flipped], sub2_tree)

        # Prune the search.
        all = []
        for root, dirs, files in os.walk(walk_path):
            all.append((root, dirs, files))
            # Don't descend into SUB1.
            if 'SUB1' in dirs:
                # Note that this also mutates the dirs we appended to all!
                dirs.remove('SUB1')
        self.assertEqual(len(all), 2)
        self.assertEqual(all[0], (walk_path, ["SUB2"], ["tmp1"]))
        all[1][-1].sort()
        self.assertEqual(all[1], sub2_tree)

        # Walk bottom-up.
        all = list(os.walk(walk_path, topdown=False))
        self.assertEqual(len(all), 4)
        # We can't know which order SUB1 and SUB2 will appear in.
        # Not flipped:  SUB11, SUB1, SUB2, TESTFN
        #     flipped:  SUB2, SUB11, SUB1, TESTFN
        flipped = all[3][1][0] != "SUB1"
        all[3][1].sort()
        all[2 - 2 * flipped][-1].sort()
        self.assertEqual(all[3], (walk_path, ["SUB1", "SUB2"], ["tmp1"]))
        self.assertEqual(all[flipped], (sub11_path, [], []))
        self.assertEqual(all[flipped + 1], (sub1_path, ["SUB11"], ["tmp2"]))
        self.assertEqual(all[2 - 2 * flipped], sub2_tree)

        if support.can_symlink():
            # Walk, following symlinks.
            for root, dirs, files in os.walk(walk_path, followlinks=True):
                if root == link_path:
                    self.assertEqual(dirs, [])
                    self.assertEqual(files, ["tmp4"])
                    break
            else:
                self.fail("Didn't follow symlink with followlinks=True")

    def tearDown(self):
        # Tear everything down.  This is a decent use for bottom-up on
        # Windows, which doesn't have a recursive delete command.  The
        # (not so) subtlety is that rmdir will fail unless the dir's
        # kids are removed first, so bottom up is essential.
        for root, dirs, files in os.walk(support.TESTFN, topdown=False):
            for name in files:
                os.remove(os.path.join(root, name))
            for name in dirs:
                dirname = os.path.join(root, name)
                if not os.path.islink(dirname):
                    os.rmdir(dirname)
                else:
                    os.remove(dirname)
        os.rmdir(support.TESTFN)


@unittest.skipUnless(hasattr(os, 'fwalk'), "Test needs os.fwalk()")
class FwalkTests(WalkTests):
    """Tests for os.fwalk()."""

    def _compare_to_walk(self, walk_kwargs, fwalk_kwargs):
        """
        compare with walk() results.
        """
        walk_kwargs = walk_kwargs.copy()
        fwalk_kwargs = fwalk_kwargs.copy()
        for topdown, follow_symlinks in itertools.product((True, False), repeat=2):
            walk_kwargs.update(topdown=topdown, followlinks=follow_symlinks)
            fwalk_kwargs.update(topdown=topdown, follow_symlinks=follow_symlinks)

            expected = {}
            for root, dirs, files in os.walk(**walk_kwargs):
                expected[root] = (set(dirs), set(files))

            for root, dirs, files, rootfd in os.fwalk(**fwalk_kwargs):
                self.assertIn(root, expected)
                self.assertEqual(expected[root], (set(dirs), set(files)))

    def test_compare_to_walk(self):
        kwargs = {'top': support.TESTFN}
        self._compare_to_walk(kwargs, kwargs)

    def test_dir_fd(self):
        try:
            fd = os.open(".", os.O_RDONLY)
            walk_kwargs = {'top': support.TESTFN}
            fwalk_kwargs = walk_kwargs.copy()
            fwalk_kwargs['dir_fd'] = fd
            self._compare_to_walk(walk_kwargs, fwalk_kwargs)
        finally:
            os.close(fd)

    def test_yields_correct_dir_fd(self):
        # check returned file descriptors
        for topdown, follow_symlinks in itertools.product((True, False), repeat=2):
            args = support.TESTFN, topdown, None
            for root, dirs, files, rootfd in os.fwalk(*args, follow_symlinks=follow_symlinks):
                # check that the FD is valid
                os.fstat(rootfd)
                # redundant check
                os.stat(rootfd)
                # check that listdir() returns consistent information
                self.assertEqual(set(os.listdir(rootfd)), set(dirs) | set(files))

    def test_fd_leak(self):
        # Since we're opening a lot of FDs, we must be careful to avoid leaks:
        # we both check that calling fwalk() a large number of times doesn't
        # yield EMFILE, and that the minimum allocated FD hasn't changed.
        minfd = os.dup(1)
        os.close(minfd)
        for i in range(256):
            for x in os.fwalk(support.TESTFN):
                pass
        newfd = os.dup(1)
        self.addCleanup(os.close, newfd)
        self.assertEqual(newfd, minfd)

    def tearDown(self):
        # cleanup
        for root, dirs, files, rootfd in os.fwalk(support.TESTFN, topdown=False):
            for name in files:
                os.unlink(name, dir_fd=rootfd)
            for name in dirs:
                st = os.stat(name, dir_fd=rootfd, follow_symlinks=False)
                if stat.S_ISDIR(st.st_mode):
                    os.rmdir(name, dir_fd=rootfd)
                else:
                    os.unlink(name, dir_fd=rootfd)
        os.rmdir(support.TESTFN)


class MakedirTests(unittest.TestCase):
    def setUp(self):
        os.mkdir(support.TESTFN)

    def test_makedir(self):
        base = support.TESTFN
        path = os.path.join(base, 'dir1', 'dir2', 'dir3')
        os.makedirs(path)             # Should work
        path = os.path.join(base, 'dir1', 'dir2', 'dir3', 'dir4')
        os.makedirs(path)

        # Try paths with a '.' in them
        self.assertRaises(OSError, os.makedirs, os.curdir)
        path = os.path.join(base, 'dir1', 'dir2', 'dir3', 'dir4', 'dir5', os.curdir)
        os.makedirs(path)
        path = os.path.join(base, 'dir1', os.curdir, 'dir2', 'dir3', 'dir4',
                            'dir5', 'dir6')
        os.makedirs(path)

    def test_exist_ok_existing_directory(self):
        path = os.path.join(support.TESTFN, 'dir1')
        mode = 0o777
        old_mask = os.umask(0o022)
<<<<<<< HEAD
        os.makedirs(path, mode)
        self.assertRaises(OSError, os.makedirs, path, mode)
        self.assertRaises(OSError, os.makedirs, path, mode, exist_ok=False)
        self.assertRaises(OSError, os.makedirs, path, 0o776, exist_ok=True)
        os.makedirs(path, mode=mode, exist_ok=True)
        os.umask(old_mask)
=======
        try:
            os.makedirs(path, mode)
            self.assertRaises(OSError, os.makedirs, path, mode)
            self.assertRaises(OSError, os.makedirs, path, mode, exist_ok=False)
            os.makedirs(path, 0o776, exist_ok=True)
            os.makedirs(path, mode=mode, exist_ok=True)
        finally:
            os.umask(old_mask)
>>>>>>> 0916eb09

    def test_exist_ok_s_isgid_directory(self):
        path = os.path.join(support.TESTFN, 'dir1')
        S_ISGID = stat.S_ISGID
        mode = 0o777
        old_mask = os.umask(0o022)
        try:
            existing_testfn_mode = stat.S_IMODE(
                    os.lstat(support.TESTFN).st_mode)
            try:
                os.chmod(support.TESTFN, existing_testfn_mode | S_ISGID)
            except PermissionError:
                raise unittest.SkipTest('Cannot set S_ISGID for dir.')
            if (os.lstat(support.TESTFN).st_mode & S_ISGID != S_ISGID):
                raise unittest.SkipTest('No support for S_ISGID dir mode.')
            # The os should apply S_ISGID from the parent dir for us, but
            # this test need not depend on that behavior.  Be explicit.
            os.makedirs(path, mode | S_ISGID)
            # http://bugs.python.org/issue14992
            # Should not fail when the bit is already set.
            os.makedirs(path, mode, exist_ok=True)
            # remove the bit.
            os.chmod(path, stat.S_IMODE(os.lstat(path).st_mode) & ~S_ISGID)
            # May work even when the bit is not already set when demanded.
            os.makedirs(path, mode | S_ISGID, exist_ok=True)
        finally:
            os.umask(old_mask)

    def test_exist_ok_existing_regular_file(self):
        base = support.TESTFN
        path = os.path.join(support.TESTFN, 'dir1')
        f = open(path, 'w')
        f.write('abc')
        f.close()
        self.assertRaises(OSError, os.makedirs, path)
        self.assertRaises(OSError, os.makedirs, path, exist_ok=False)
        self.assertRaises(OSError, os.makedirs, path, exist_ok=True)
        os.remove(path)

    def tearDown(self):
        path = os.path.join(support.TESTFN, 'dir1', 'dir2', 'dir3',
                            'dir4', 'dir5', 'dir6')
        # If the tests failed, the bottom-most directory ('../dir6')
        # may not have been created, so we look for the outermost directory
        # that exists.
        while not os.path.exists(path) and path != support.TESTFN:
            path = os.path.dirname(path)

        os.removedirs(path)


class RemoveDirsTests(unittest.TestCase):
    def setUp(self):
        os.makedirs(support.TESTFN)

    def tearDown(self):
        support.rmtree(support.TESTFN)

    def test_remove_all(self):
        dira = os.path.join(support.TESTFN, 'dira')
        os.mkdir(dira)
        dirb = os.path.join(dira, 'dirb')
        os.mkdir(dirb)
        os.removedirs(dirb)
        self.assertFalse(os.path.exists(dirb))
        self.assertFalse(os.path.exists(dira))
        self.assertFalse(os.path.exists(support.TESTFN))

    def test_remove_partial(self):
        dira = os.path.join(support.TESTFN, 'dira')
        os.mkdir(dira)
        dirb = os.path.join(dira, 'dirb')
        os.mkdir(dirb)
        with open(os.path.join(dira, 'file.txt'), 'w') as f:
            f.write('text')
        os.removedirs(dirb)
        self.assertFalse(os.path.exists(dirb))
        self.assertTrue(os.path.exists(dira))
        self.assertTrue(os.path.exists(support.TESTFN))

    def test_remove_nothing(self):
        dira = os.path.join(support.TESTFN, 'dira')
        os.mkdir(dira)
        dirb = os.path.join(dira, 'dirb')
        os.mkdir(dirb)
        with open(os.path.join(dirb, 'file.txt'), 'w') as f:
            f.write('text')
        with self.assertRaises(OSError):
            os.removedirs(dirb)
        self.assertTrue(os.path.exists(dirb))
        self.assertTrue(os.path.exists(dira))
        self.assertTrue(os.path.exists(support.TESTFN))


class DevNullTests(unittest.TestCase):
    def test_devnull(self):
        with open(os.devnull, 'wb') as f:
            f.write(b'hello')
            f.close()
        with open(os.devnull, 'rb') as f:
            self.assertEqual(f.read(), b'')


class URandomTests(unittest.TestCase):
    def test_urandom_length(self):
        self.assertEqual(len(os.urandom(0)), 0)
        self.assertEqual(len(os.urandom(1)), 1)
        self.assertEqual(len(os.urandom(10)), 10)
        self.assertEqual(len(os.urandom(100)), 100)
        self.assertEqual(len(os.urandom(1000)), 1000)

    def test_urandom_value(self):
        data1 = os.urandom(16)
        data2 = os.urandom(16)
        self.assertNotEqual(data1, data2)

    def get_urandom_subprocess(self, count):
        code = '\n'.join((
            'import os, sys',
            'data = os.urandom(%s)' % count,
            'sys.stdout.buffer.write(data)',
            'sys.stdout.buffer.flush()'))
        out = assert_python_ok('-c', code)
        stdout = out[1]
        self.assertEqual(len(stdout), 16)
        return stdout

    def test_urandom_subprocess(self):
        data1 = self.get_urandom_subprocess(16)
        data2 = self.get_urandom_subprocess(16)
        self.assertNotEqual(data1, data2)

    @unittest.skipUnless(resource, "test requires the resource module")
    def test_urandom_failure(self):
        # Check urandom() failing when it is not able to open /dev/random.
        # We spawn a new process to make the test more robust (if getrlimit()
        # failed to restore the file descriptor limit after this, the whole
        # test suite would crash; this actually happened on the OS X Tiger
        # buildbot).
        code = """if 1:
            import errno
            import os
            import resource

            soft_limit, hard_limit = resource.getrlimit(resource.RLIMIT_NOFILE)
            resource.setrlimit(resource.RLIMIT_NOFILE, (1, hard_limit))
            try:
                os.urandom(16)
            except OSError as e:
                assert e.errno == errno.EMFILE, e.errno
            else:
                raise AssertionError("OSError not raised")
            """
        assert_python_ok('-c', code)


@contextlib.contextmanager
def _execvpe_mockup(defpath=None):
    """
    Stubs out execv and execve functions when used as context manager.
    Records exec calls. The mock execv and execve functions always raise an
    exception as they would normally never return.
    """
    # A list of tuples containing (function name, first arg, args)
    # of calls to execv or execve that have been made.
    calls = []

    def mock_execv(name, *args):
        calls.append(('execv', name, args))
        raise RuntimeError("execv called")

    def mock_execve(name, *args):
        calls.append(('execve', name, args))
        raise OSError(errno.ENOTDIR, "execve called")

    try:
        orig_execv = os.execv
        orig_execve = os.execve
        orig_defpath = os.defpath
        os.execv = mock_execv
        os.execve = mock_execve
        if defpath is not None:
            os.defpath = defpath
        yield calls
    finally:
        os.execv = orig_execv
        os.execve = orig_execve
        os.defpath = orig_defpath

class ExecTests(unittest.TestCase):
    @unittest.skipIf(USING_LINUXTHREADS,
                     "avoid triggering a linuxthreads bug: see issue #4970")
    def test_execvpe_with_bad_program(self):
        self.assertRaises(OSError, os.execvpe, 'no such app-',
                          ['no such app-'], None)

    def test_execvpe_with_bad_arglist(self):
        self.assertRaises(ValueError, os.execvpe, 'notepad', [], None)

    @unittest.skipUnless(hasattr(os, '_execvpe'),
                         "No internal os._execvpe function to test.")
    def _test_internal_execvpe(self, test_type):
        program_path = os.sep + 'absolutepath'
        if test_type is bytes:
            program = b'executable'
            fullpath = os.path.join(os.fsencode(program_path), program)
            native_fullpath = fullpath
            arguments = [b'progname', 'arg1', 'arg2']
        else:
            program = 'executable'
            arguments = ['progname', 'arg1', 'arg2']
            fullpath = os.path.join(program_path, program)
            if os.name != "nt":
                native_fullpath = os.fsencode(fullpath)
            else:
                native_fullpath = fullpath
        env = {'spam': 'beans'}

        # test os._execvpe() with an absolute path
        with _execvpe_mockup() as calls:
            self.assertRaises(RuntimeError,
                os._execvpe, fullpath, arguments)
            self.assertEqual(len(calls), 1)
            self.assertEqual(calls[0], ('execv', fullpath, (arguments,)))

        # test os._execvpe() with a relative path:
        # os.get_exec_path() returns defpath
        with _execvpe_mockup(defpath=program_path) as calls:
            self.assertRaises(OSError,
                os._execvpe, program, arguments, env=env)
            self.assertEqual(len(calls), 1)
            self.assertSequenceEqual(calls[0],
                ('execve', native_fullpath, (arguments, env)))

        # test os._execvpe() with a relative path:
        # os.get_exec_path() reads the 'PATH' variable
        with _execvpe_mockup() as calls:
            env_path = env.copy()
            if test_type is bytes:
                env_path[b'PATH'] = program_path
            else:
                env_path['PATH'] = program_path
            self.assertRaises(OSError,
                os._execvpe, program, arguments, env=env_path)
            self.assertEqual(len(calls), 1)
            self.assertSequenceEqual(calls[0],
                ('execve', native_fullpath, (arguments, env_path)))

    def test_internal_execvpe_str(self):
        self._test_internal_execvpe(str)
        if os.name != "nt":
            self._test_internal_execvpe(bytes)


@unittest.skipUnless(sys.platform == "win32", "Win32 specific tests")
class Win32ErrorTests(unittest.TestCase):
    def test_rename(self):
        self.assertRaises(WindowsError, os.rename, support.TESTFN, support.TESTFN+".bak")

    def test_remove(self):
        self.assertRaises(WindowsError, os.remove, support.TESTFN)

    def test_chdir(self):
        self.assertRaises(WindowsError, os.chdir, support.TESTFN)

    def test_mkdir(self):
        f = open(support.TESTFN, "w")
        try:
            self.assertRaises(WindowsError, os.mkdir, support.TESTFN)
        finally:
            f.close()
            os.unlink(support.TESTFN)

    def test_utime(self):
        self.assertRaises(WindowsError, os.utime, support.TESTFN, None)

    def test_chmod(self):
        self.assertRaises(WindowsError, os.chmod, support.TESTFN, 0)

class TestInvalidFD(unittest.TestCase):
    singles = ["fchdir", "dup", "fdopen", "fdatasync", "fstat",
               "fstatvfs", "fsync", "tcgetpgrp", "ttyname"]
    #singles.append("close")
    #We omit close because it doesn'r raise an exception on some platforms
    def get_single(f):
        def helper(self):
            if  hasattr(os, f):
                self.check(getattr(os, f))
        return helper
    for f in singles:
        locals()["test_"+f] = get_single(f)

    def check(self, f, *args):
        try:
            f(support.make_bad_fd(), *args)
        except OSError as e:
            self.assertEqual(e.errno, errno.EBADF)
        else:
            self.fail("%r didn't raise a OSError with a bad file descriptor"
                      % f)

    @unittest.skipUnless(hasattr(os, 'isatty'), 'test needs os.isatty()')
    def test_isatty(self):
        self.assertEqual(os.isatty(support.make_bad_fd()), False)

    @unittest.skipUnless(hasattr(os, 'closerange'), 'test needs os.closerange()')
    def test_closerange(self):
        fd = support.make_bad_fd()
        # Make sure none of the descriptors we are about to close are
        # currently valid (issue 6542).
        for i in range(10):
            try: os.fstat(fd+i)
            except OSError:
                pass
            else:
                break
        if i < 2:
            raise unittest.SkipTest(
                "Unable to acquire a range of invalid file descriptors")
        self.assertEqual(os.closerange(fd, fd + i-1), None)

    @unittest.skipUnless(hasattr(os, 'dup2'), 'test needs os.dup2()')
    def test_dup2(self):
        self.check(os.dup2, 20)

    @unittest.skipUnless(hasattr(os, 'fchmod'), 'test needs os.fchmod()')
    def test_fchmod(self):
        self.check(os.fchmod, 0)

    @unittest.skipUnless(hasattr(os, 'fchown'), 'test needs os.fchown()')
    def test_fchown(self):
        self.check(os.fchown, -1, -1)

    @unittest.skipUnless(hasattr(os, 'fpathconf'), 'test needs os.fpathconf()')
    def test_fpathconf(self):
        self.check(os.pathconf, "PC_NAME_MAX")
        self.check(os.fpathconf, "PC_NAME_MAX")

    @unittest.skipUnless(hasattr(os, 'ftruncate'), 'test needs os.ftruncate()')
    def test_ftruncate(self):
        self.check(os.truncate, 0)
        self.check(os.ftruncate, 0)

    @unittest.skipUnless(hasattr(os, 'lseek'), 'test needs os.lseek()')
    def test_lseek(self):
        self.check(os.lseek, 0, 0)

    @unittest.skipUnless(hasattr(os, 'read'), 'test needs os.read()')
    def test_read(self):
        self.check(os.read, 1)

    @unittest.skipUnless(hasattr(os, 'readv'), 'test needs os.readv()')
    def test_readv(self):
        buf = bytearray(10)
        self.check(os.readv, [buf])

    @unittest.skipUnless(hasattr(os, 'tcsetpgrp'), 'test needs os.tcsetpgrp()')
    def test_tcsetpgrpt(self):
        self.check(os.tcsetpgrp, 0)

    @unittest.skipUnless(hasattr(os, 'write'), 'test needs os.write()')
    def test_write(self):
        self.check(os.write, b" ")

    @unittest.skipUnless(hasattr(os, 'writev'), 'test needs os.writev()')
    def test_writev(self):
        self.check(os.writev, [b'abc'])


class LinkTests(unittest.TestCase):
    def setUp(self):
        self.file1 = support.TESTFN
        self.file2 = os.path.join(support.TESTFN + "2")

    def tearDown(self):
        for file in (self.file1, self.file2):
            if os.path.exists(file):
                os.unlink(file)

    def _test_link(self, file1, file2):
        with open(file1, "w") as f1:
            f1.write("test")

        with warnings.catch_warnings():
            warnings.simplefilter("ignore", DeprecationWarning)
            os.link(file1, file2)
        with open(file1, "r") as f1, open(file2, "r") as f2:
            self.assertTrue(os.path.sameopenfile(f1.fileno(), f2.fileno()))

    def test_link(self):
        self._test_link(self.file1, self.file2)

    def test_link_bytes(self):
        self._test_link(bytes(self.file1, sys.getfilesystemencoding()),
                        bytes(self.file2, sys.getfilesystemencoding()))

    def test_unicode_name(self):
        try:
            os.fsencode("\xf1")
        except UnicodeError:
            raise unittest.SkipTest("Unable to encode for this platform.")

        self.file1 += "\xf1"
        self.file2 = self.file1 + "2"
        self._test_link(self.file1, self.file2)

@unittest.skipIf(sys.platform == "win32", "Posix specific tests")
class PosixUidGidTests(unittest.TestCase):
    @unittest.skipUnless(hasattr(os, 'setuid'), 'test needs os.setuid()')
    def test_setuid(self):
        if os.getuid() != 0:
            self.assertRaises(os.error, os.setuid, 0)
        self.assertRaises(OverflowError, os.setuid, 1<<32)

    @unittest.skipUnless(hasattr(os, 'setgid'), 'test needs os.setgid()')
    def test_setgid(self):
        if os.getuid() != 0 and not HAVE_WHEEL_GROUP:
            self.assertRaises(os.error, os.setgid, 0)
        self.assertRaises(OverflowError, os.setgid, 1<<32)

    @unittest.skipUnless(hasattr(os, 'seteuid'), 'test needs os.seteuid()')
    def test_seteuid(self):
        if os.getuid() != 0:
            self.assertRaises(os.error, os.seteuid, 0)
        self.assertRaises(OverflowError, os.seteuid, 1<<32)

    @unittest.skipUnless(hasattr(os, 'setegid'), 'test needs os.setegid()')
    def test_setegid(self):
        if os.getuid() != 0 and not HAVE_WHEEL_GROUP:
            self.assertRaises(os.error, os.setegid, 0)
        self.assertRaises(OverflowError, os.setegid, 1<<32)

    @unittest.skipUnless(hasattr(os, 'setreuid'), 'test needs os.setreuid()')
    def test_setreuid(self):
        if os.getuid() != 0:
            self.assertRaises(os.error, os.setreuid, 0, 0)
        self.assertRaises(OverflowError, os.setreuid, 1<<32, 0)
        self.assertRaises(OverflowError, os.setreuid, 0, 1<<32)

    @unittest.skipUnless(hasattr(os, 'setregid'), 'test needs os.setregid()')
    def test_setregid(self):
        if os.getuid() != 0 and not HAVE_WHEEL_GROUP:
            self.assertRaises(os.error, os.setregid, 0, 0)
        self.assertRaises(OverflowError, os.setregid, 1<<32, 0)
        self.assertRaises(OverflowError, os.setregid, 0, 1<<32)

@unittest.skipIf(sys.platform == "win32", "Posix specific tests")
class Pep383Tests(unittest.TestCase):
    def setUp(self):
        if support.TESTFN_UNENCODABLE:
            self.dir = support.TESTFN_UNENCODABLE
        elif support.TESTFN_NONASCII:
            self.dir = support.TESTFN_NONASCII
        else:
            self.dir = support.TESTFN
        self.bdir = os.fsencode(self.dir)

        bytesfn = []
        def add_filename(fn):
            try:
                fn = os.fsencode(fn)
            except UnicodeEncodeError:
                return
            bytesfn.append(fn)
        add_filename(support.TESTFN_UNICODE)
        if support.TESTFN_UNENCODABLE:
            add_filename(support.TESTFN_UNENCODABLE)
        if support.TESTFN_NONASCII:
            add_filename(support.TESTFN_NONASCII)
        if not bytesfn:
            self.skipTest("couldn't create any non-ascii filename")

        self.unicodefn = set()
        os.mkdir(self.dir)
        try:
            for fn in bytesfn:
                support.create_empty_file(os.path.join(self.bdir, fn))
                fn = os.fsdecode(fn)
                if fn in self.unicodefn:
                    raise ValueError("duplicate filename")
                self.unicodefn.add(fn)
        except:
            shutil.rmtree(self.dir)
            raise

    def tearDown(self):
        shutil.rmtree(self.dir)

    def test_listdir(self):
        expected = self.unicodefn
        found = set(os.listdir(self.dir))
        self.assertEqual(found, expected)
        # test listdir without arguments
        current_directory = os.getcwd()
        try:
            os.chdir(os.sep)
            self.assertEqual(set(os.listdir()), set(os.listdir(os.sep)))
        finally:
            os.chdir(current_directory)

    def test_open(self):
        for fn in self.unicodefn:
            f = open(os.path.join(self.dir, fn), 'rb')
            f.close()

    @unittest.skipUnless(hasattr(os, 'statvfs'),
                            "need os.statvfs()")
    def test_statvfs(self):
        # issue #9645
        for fn in self.unicodefn:
            # should not fail with file not found error
            fullname = os.path.join(self.dir, fn)
            os.statvfs(fullname)

    def test_stat(self):
        for fn in self.unicodefn:
            os.stat(os.path.join(self.dir, fn))

@unittest.skipUnless(sys.platform == "win32", "Win32 specific tests")
class Win32KillTests(unittest.TestCase):
    def _kill(self, sig):
        # Start sys.executable as a subprocess and communicate from the
        # subprocess to the parent that the interpreter is ready. When it
        # becomes ready, send *sig* via os.kill to the subprocess and check
        # that the return code is equal to *sig*.
        import ctypes
        from ctypes import wintypes
        import msvcrt

        # Since we can't access the contents of the process' stdout until the
        # process has exited, use PeekNamedPipe to see what's inside stdout
        # without waiting. This is done so we can tell that the interpreter
        # is started and running at a point where it could handle a signal.
        PeekNamedPipe = ctypes.windll.kernel32.PeekNamedPipe
        PeekNamedPipe.restype = wintypes.BOOL
        PeekNamedPipe.argtypes = (wintypes.HANDLE, # Pipe handle
                                  ctypes.POINTER(ctypes.c_char), # stdout buf
                                  wintypes.DWORD, # Buffer size
                                  ctypes.POINTER(wintypes.DWORD), # bytes read
                                  ctypes.POINTER(wintypes.DWORD), # bytes avail
                                  ctypes.POINTER(wintypes.DWORD)) # bytes left
        msg = "running"
        proc = subprocess.Popen([sys.executable, "-c",
                                 "import sys;"
                                 "sys.stdout.write('{}');"
                                 "sys.stdout.flush();"
                                 "input()".format(msg)],
                                stdout=subprocess.PIPE,
                                stderr=subprocess.PIPE,
                                stdin=subprocess.PIPE)
        self.addCleanup(proc.stdout.close)
        self.addCleanup(proc.stderr.close)
        self.addCleanup(proc.stdin.close)

        count, max = 0, 100
        while count < max and proc.poll() is None:
            # Create a string buffer to store the result of stdout from the pipe
            buf = ctypes.create_string_buffer(len(msg))
            # Obtain the text currently in proc.stdout
            # Bytes read/avail/left are left as NULL and unused
            rslt = PeekNamedPipe(msvcrt.get_osfhandle(proc.stdout.fileno()),
                                 buf, ctypes.sizeof(buf), None, None, None)
            self.assertNotEqual(rslt, 0, "PeekNamedPipe failed")
            if buf.value:
                self.assertEqual(msg, buf.value.decode())
                break
            time.sleep(0.1)
            count += 1
        else:
            self.fail("Did not receive communication from the subprocess")

        os.kill(proc.pid, sig)
        self.assertEqual(proc.wait(), sig)

    def test_kill_sigterm(self):
        # SIGTERM doesn't mean anything special, but make sure it works
        self._kill(signal.SIGTERM)

    def test_kill_int(self):
        # os.kill on Windows can take an int which gets set as the exit code
        self._kill(100)

    def _kill_with_event(self, event, name):
        tagname = "test_os_%s" % uuid.uuid1()
        m = mmap.mmap(-1, 1, tagname)
        m[0] = 0
        # Run a script which has console control handling enabled.
        proc = subprocess.Popen([sys.executable,
                   os.path.join(os.path.dirname(__file__),
                                "win_console_handler.py"), tagname],
                   creationflags=subprocess.CREATE_NEW_PROCESS_GROUP)
        # Let the interpreter startup before we send signals. See #3137.
        count, max = 0, 100
        while count < max and proc.poll() is None:
            if m[0] == 1:
                break
            time.sleep(0.1)
            count += 1
        else:
            # Forcefully kill the process if we weren't able to signal it.
            os.kill(proc.pid, signal.SIGINT)
            self.fail("Subprocess didn't finish initialization")
        os.kill(proc.pid, event)
        # proc.send_signal(event) could also be done here.
        # Allow time for the signal to be passed and the process to exit.
        time.sleep(0.5)
        if not proc.poll():
            # Forcefully kill the process if we weren't able to signal it.
            os.kill(proc.pid, signal.SIGINT)
            self.fail("subprocess did not stop on {}".format(name))

    @unittest.skip("subprocesses aren't inheriting CTRL+C property")
    def test_CTRL_C_EVENT(self):
        from ctypes import wintypes
        import ctypes

        # Make a NULL value by creating a pointer with no argument.
        NULL = ctypes.POINTER(ctypes.c_int)()
        SetConsoleCtrlHandler = ctypes.windll.kernel32.SetConsoleCtrlHandler
        SetConsoleCtrlHandler.argtypes = (ctypes.POINTER(ctypes.c_int),
                                          wintypes.BOOL)
        SetConsoleCtrlHandler.restype = wintypes.BOOL

        # Calling this with NULL and FALSE causes the calling process to
        # handle CTRL+C, rather than ignore it. This property is inherited
        # by subprocesses.
        SetConsoleCtrlHandler(NULL, 0)

        self._kill_with_event(signal.CTRL_C_EVENT, "CTRL_C_EVENT")

    def test_CTRL_BREAK_EVENT(self):
        self._kill_with_event(signal.CTRL_BREAK_EVENT, "CTRL_BREAK_EVENT")


@unittest.skipUnless(sys.platform == "win32", "Win32 specific tests")
@support.skip_unless_symlink
class Win32SymlinkTests(unittest.TestCase):
    filelink = 'filelinktest'
    filelink_target = os.path.abspath(__file__)
    dirlink = 'dirlinktest'
    dirlink_target = os.path.dirname(filelink_target)
    missing_link = 'missing link'

    def setUp(self):
        assert os.path.exists(self.dirlink_target)
        assert os.path.exists(self.filelink_target)
        assert not os.path.exists(self.dirlink)
        assert not os.path.exists(self.filelink)
        assert not os.path.exists(self.missing_link)

    def tearDown(self):
        if os.path.exists(self.filelink):
            os.remove(self.filelink)
        if os.path.exists(self.dirlink):
            os.rmdir(self.dirlink)
        if os.path.lexists(self.missing_link):
            os.remove(self.missing_link)

    def test_directory_link(self):
        os.symlink(self.dirlink_target, self.dirlink)
        self.assertTrue(os.path.exists(self.dirlink))
        self.assertTrue(os.path.isdir(self.dirlink))
        self.assertTrue(os.path.islink(self.dirlink))
        self.check_stat(self.dirlink, self.dirlink_target)

    def test_file_link(self):
        os.symlink(self.filelink_target, self.filelink)
        self.assertTrue(os.path.exists(self.filelink))
        self.assertTrue(os.path.isfile(self.filelink))
        self.assertTrue(os.path.islink(self.filelink))
        self.check_stat(self.filelink, self.filelink_target)

    def _create_missing_dir_link(self):
        'Create a "directory" link to a non-existent target'
        linkname = self.missing_link
        if os.path.lexists(linkname):
            os.remove(linkname)
        target = r'c:\\target does not exist.29r3c740'
        assert not os.path.exists(target)
        target_is_dir = True
        os.symlink(target, linkname, target_is_dir)

    def test_remove_directory_link_to_missing_target(self):
        self._create_missing_dir_link()
        # For compatibility with Unix, os.remove will check the
        #  directory status and call RemoveDirectory if the symlink
        #  was created with target_is_dir==True.
        os.remove(self.missing_link)

    @unittest.skip("currently fails; consider for improvement")
    def test_isdir_on_directory_link_to_missing_target(self):
        self._create_missing_dir_link()
        # consider having isdir return true for directory links
        self.assertTrue(os.path.isdir(self.missing_link))

    @unittest.skip("currently fails; consider for improvement")
    def test_rmdir_on_directory_link_to_missing_target(self):
        self._create_missing_dir_link()
        # consider allowing rmdir to remove directory links
        os.rmdir(self.missing_link)

    def check_stat(self, link, target):
        self.assertEqual(os.stat(link), os.stat(target))
        self.assertNotEqual(os.lstat(link), os.stat(link))

        bytes_link = os.fsencode(link)
        with warnings.catch_warnings():
            warnings.simplefilter("ignore", DeprecationWarning)
            self.assertEqual(os.stat(bytes_link), os.stat(target))
            self.assertNotEqual(os.lstat(bytes_link), os.stat(bytes_link))

    def test_12084(self):
        level1 = os.path.abspath(support.TESTFN)
        level2 = os.path.join(level1, "level2")
        level3 = os.path.join(level2, "level3")
        try:
            os.mkdir(level1)
            os.mkdir(level2)
            os.mkdir(level3)

            file1 = os.path.abspath(os.path.join(level1, "file1"))

            with open(file1, "w") as f:
                f.write("file1")

            orig_dir = os.getcwd()
            try:
                os.chdir(level2)
                link = os.path.join(level2, "link")
                os.symlink(os.path.relpath(file1), "link")
                self.assertIn("link", os.listdir(os.getcwd()))

                # Check os.stat calls from the same dir as the link
                self.assertEqual(os.stat(file1), os.stat("link"))

                # Check os.stat calls from a dir below the link
                os.chdir(level1)
                self.assertEqual(os.stat(file1),
                                 os.stat(os.path.relpath(link)))

                # Check os.stat calls from a dir above the link
                os.chdir(level3)
                self.assertEqual(os.stat(file1),
                                 os.stat(os.path.relpath(link)))
            finally:
                os.chdir(orig_dir)
        except OSError as err:
            self.fail(err)
        finally:
            os.remove(file1)
            shutil.rmtree(level1)


@support.skip_unless_symlink
class NonLocalSymlinkTests(unittest.TestCase):

    def setUp(self):
        """
        Create this structure:

        base
         \___ some_dir
        """
        os.makedirs('base/some_dir')

    def tearDown(self):
        shutil.rmtree('base')

    def test_directory_link_nonlocal(self):
        """
        The symlink target should resolve relative to the link, not relative
        to the current directory.

        Then, link base/some_link -> base/some_dir and ensure that some_link
        is resolved as a directory.

        In issue13772, it was discovered that directory detection failed if
        the symlink target was not specified relative to the current
        directory, which was a defect in the implementation.
        """
        src = os.path.join('base', 'some_link')
        os.symlink('some_dir', src)
        assert os.path.isdir(src)


class FSEncodingTests(unittest.TestCase):
    def test_nop(self):
        self.assertEqual(os.fsencode(b'abc\xff'), b'abc\xff')
        self.assertEqual(os.fsdecode('abc\u0141'), 'abc\u0141')

    def test_identity(self):
        # assert fsdecode(fsencode(x)) == x
        for fn in ('unicode\u0141', 'latin\xe9', 'ascii'):
            try:
                bytesfn = os.fsencode(fn)
            except UnicodeEncodeError:
                continue
            self.assertEqual(os.fsdecode(bytesfn), fn)



class DeviceEncodingTests(unittest.TestCase):

    def test_bad_fd(self):
        # Return None when an fd doesn't actually exist.
        self.assertIsNone(os.device_encoding(123456))

    @unittest.skipUnless(os.isatty(0) and (sys.platform.startswith('win') or
            (hasattr(locale, 'nl_langinfo') and hasattr(locale, 'CODESET'))),
            'test requires a tty and either Windows or nl_langinfo(CODESET)')
    def test_device_encoding(self):
        encoding = os.device_encoding(0)
        self.assertIsNotNone(encoding)
        self.assertTrue(codecs.lookup(encoding))


class PidTests(unittest.TestCase):
    @unittest.skipUnless(hasattr(os, 'getppid'), "test needs os.getppid")
    def test_getppid(self):
        p = subprocess.Popen([sys.executable, '-c',
                              'import os; print(os.getppid())'],
                             stdout=subprocess.PIPE)
        stdout, _ = p.communicate()
        # We are the parent of our subprocess
        self.assertEqual(int(stdout), os.getpid())


# The introduction of this TestCase caused at least two different errors on
# *nix buildbots. Temporarily skip this to let the buildbots move along.
@unittest.skip("Skip due to platform/environment differences on *NIX buildbots")
@unittest.skipUnless(hasattr(os, 'getlogin'), "test needs os.getlogin")
class LoginTests(unittest.TestCase):
    def test_getlogin(self):
        user_name = os.getlogin()
        self.assertNotEqual(len(user_name), 0)


@unittest.skipUnless(hasattr(os, 'getpriority') and hasattr(os, 'setpriority'),
                     "needs os.getpriority and os.setpriority")
class ProgramPriorityTests(unittest.TestCase):
    """Tests for os.getpriority() and os.setpriority()."""

    def test_set_get_priority(self):

        base = os.getpriority(os.PRIO_PROCESS, os.getpid())
        os.setpriority(os.PRIO_PROCESS, os.getpid(), base + 1)
        try:
            new_prio = os.getpriority(os.PRIO_PROCESS, os.getpid())
            if base >= 19 and new_prio <= 19:
                raise unittest.SkipTest(
      "unable to reliably test setpriority at current nice level of %s" % base)
            else:
                self.assertEqual(new_prio, base + 1)
        finally:
            try:
                os.setpriority(os.PRIO_PROCESS, os.getpid(), base)
            except OSError as err:
                if err.errno != errno.EACCES:
                    raise


if threading is not None:
    class SendfileTestServer(asyncore.dispatcher, threading.Thread):

        class Handler(asynchat.async_chat):

            def __init__(self, conn):
                asynchat.async_chat.__init__(self, conn)
                self.in_buffer = []
                self.closed = False
                self.push(b"220 ready\r\n")

            def handle_read(self):
                data = self.recv(4096)
                self.in_buffer.append(data)

            def get_data(self):
                return b''.join(self.in_buffer)

            def handle_close(self):
                self.close()
                self.closed = True

            def handle_error(self):
                raise

        def __init__(self, address):
            threading.Thread.__init__(self)
            asyncore.dispatcher.__init__(self)
            self.create_socket(socket.AF_INET, socket.SOCK_STREAM)
            self.bind(address)
            self.listen(5)
            self.host, self.port = self.socket.getsockname()[:2]
            self.handler_instance = None
            self._active = False
            self._active_lock = threading.Lock()

        # --- public API

        @property
        def running(self):
            return self._active

        def start(self):
            assert not self.running
            self.__flag = threading.Event()
            threading.Thread.start(self)
            self.__flag.wait()

        def stop(self):
            assert self.running
            self._active = False
            self.join()

        def wait(self):
            # wait for handler connection to be closed, then stop the server
            while not getattr(self.handler_instance, "closed", False):
                time.sleep(0.001)
            self.stop()

        # --- internals

        def run(self):
            self._active = True
            self.__flag.set()
            while self._active and asyncore.socket_map:
                self._active_lock.acquire()
                asyncore.loop(timeout=0.001, count=1)
                self._active_lock.release()
            asyncore.close_all()

        def handle_accept(self):
            conn, addr = self.accept()
            self.handler_instance = self.Handler(conn)

        def handle_connect(self):
            self.close()
        handle_read = handle_connect

        def writable(self):
            return 0

        def handle_error(self):
            raise


@unittest.skipUnless(threading is not None, "test needs threading module")
@unittest.skipUnless(hasattr(os, 'sendfile'), "test needs os.sendfile()")
class TestSendfile(unittest.TestCase):

    DATA = b"12345abcde" * 16 * 1024  # 160 KB
    SUPPORT_HEADERS_TRAILERS = not sys.platform.startswith("linux") and \
                               not sys.platform.startswith("solaris") and \
                               not sys.platform.startswith("sunos")
    requires_headers_trailers = unittest.skipUnless(SUPPORT_HEADERS_TRAILERS,
            'requires headers and trailers support')

    @classmethod
    def setUpClass(cls):
        with open(support.TESTFN, "wb") as f:
            f.write(cls.DATA)

    @classmethod
    def tearDownClass(cls):
        support.unlink(support.TESTFN)

    def setUp(self):
        self.server = SendfileTestServer((support.HOST, 0))
        self.server.start()
        self.client = socket.socket()
        self.client.connect((self.server.host, self.server.port))
        self.client.settimeout(1)
        # synchronize by waiting for "220 ready" response
        self.client.recv(1024)
        self.sockno = self.client.fileno()
        self.file = open(support.TESTFN, 'rb')
        self.fileno = self.file.fileno()

    def tearDown(self):
        self.file.close()
        self.client.close()
        if self.server.running:
            self.server.stop()

    def sendfile_wrapper(self, sock, file, offset, nbytes, headers=[], trailers=[]):
        """A higher level wrapper representing how an application is
        supposed to use sendfile().
        """
        while 1:
            try:
                if self.SUPPORT_HEADERS_TRAILERS:
                    return os.sendfile(sock, file, offset, nbytes, headers,
                                       trailers)
                else:
                    return os.sendfile(sock, file, offset, nbytes)
            except OSError as err:
                if err.errno == errno.ECONNRESET:
                    # disconnected
                    raise
                elif err.errno in (errno.EAGAIN, errno.EBUSY):
                    # we have to retry send data
                    continue
                else:
                    raise

    def test_send_whole_file(self):
        # normal send
        total_sent = 0
        offset = 0
        nbytes = 4096
        while total_sent < len(self.DATA):
            sent = self.sendfile_wrapper(self.sockno, self.fileno, offset, nbytes)
            if sent == 0:
                break
            offset += sent
            total_sent += sent
            self.assertTrue(sent <= nbytes)
            self.assertEqual(offset, total_sent)

        self.assertEqual(total_sent, len(self.DATA))
        self.client.shutdown(socket.SHUT_RDWR)
        self.client.close()
        self.server.wait()
        data = self.server.handler_instance.get_data()
        self.assertEqual(len(data), len(self.DATA))
        self.assertEqual(data, self.DATA)

    def test_send_at_certain_offset(self):
        # start sending a file at a certain offset
        total_sent = 0
        offset = len(self.DATA) // 2
        must_send = len(self.DATA) - offset
        nbytes = 4096
        while total_sent < must_send:
            sent = self.sendfile_wrapper(self.sockno, self.fileno, offset, nbytes)
            if sent == 0:
                break
            offset += sent
            total_sent += sent
            self.assertTrue(sent <= nbytes)

        self.client.shutdown(socket.SHUT_RDWR)
        self.client.close()
        self.server.wait()
        data = self.server.handler_instance.get_data()
        expected = self.DATA[len(self.DATA) // 2:]
        self.assertEqual(total_sent, len(expected))
        self.assertEqual(len(data), len(expected))
        self.assertEqual(data, expected)

    def test_offset_overflow(self):
        # specify an offset > file size
        offset = len(self.DATA) + 4096
        try:
            sent = os.sendfile(self.sockno, self.fileno, offset, 4096)
        except OSError as e:
            # Solaris can raise EINVAL if offset >= file length, ignore.
            if e.errno != errno.EINVAL:
                raise
        else:
            self.assertEqual(sent, 0)
        self.client.shutdown(socket.SHUT_RDWR)
        self.client.close()
        self.server.wait()
        data = self.server.handler_instance.get_data()
        self.assertEqual(data, b'')

    def test_invalid_offset(self):
        with self.assertRaises(OSError) as cm:
            os.sendfile(self.sockno, self.fileno, -1, 4096)
        self.assertEqual(cm.exception.errno, errno.EINVAL)

    # --- headers / trailers tests

    @requires_headers_trailers
    def test_headers(self):
        total_sent = 0
        sent = os.sendfile(self.sockno, self.fileno, 0, 4096,
                            headers=[b"x" * 512])
        total_sent += sent
        offset = 4096
        nbytes = 4096
        while 1:
            sent = self.sendfile_wrapper(self.sockno, self.fileno,
                                                    offset, nbytes)
            if sent == 0:
                break
            total_sent += sent
            offset += sent

        expected_data = b"x" * 512 + self.DATA
        self.assertEqual(total_sent, len(expected_data))
        self.client.close()
        self.server.wait()
        data = self.server.handler_instance.get_data()
        self.assertEqual(hash(data), hash(expected_data))

    @requires_headers_trailers
    def test_trailers(self):
        TESTFN2 = support.TESTFN + "2"
        file_data = b"abcdef"
        with open(TESTFN2, 'wb') as f:
            f.write(file_data)
        with open(TESTFN2, 'rb')as f:
            self.addCleanup(os.remove, TESTFN2)
            os.sendfile(self.sockno, f.fileno(), 0, len(file_data),
                        trailers=[b"1234"])
            self.client.close()
            self.server.wait()
            data = self.server.handler_instance.get_data()
            self.assertEqual(data, b"abcdef1234")

    @requires_headers_trailers
    @unittest.skipUnless(hasattr(os, 'SF_NODISKIO'),
                         'test needs os.SF_NODISKIO')
    def test_flags(self):
        try:
            os.sendfile(self.sockno, self.fileno, 0, 4096,
                        flags=os.SF_NODISKIO)
        except OSError as err:
            if err.errno not in (errno.EBUSY, errno.EAGAIN):
                raise


def supports_extended_attributes():
    if not hasattr(os, "setxattr"):
        return False
    try:
        with open(support.TESTFN, "wb") as fp:
            try:
                os.setxattr(fp.fileno(), b"user.test", b"")
            except OSError:
                return False
    finally:
        support.unlink(support.TESTFN)
    # Kernels < 2.6.39 don't respect setxattr flags.
    kernel_version = platform.release()
    m = re.match("2.6.(\d{1,2})", kernel_version)
    return m is None or int(m.group(1)) >= 39


@unittest.skipUnless(supports_extended_attributes(),
                     "no non-broken extended attribute support")
class ExtendedAttributeTests(unittest.TestCase):

    def tearDown(self):
        support.unlink(support.TESTFN)

    def _check_xattrs_str(self, s, getxattr, setxattr, removexattr, listxattr, **kwargs):
        fn = support.TESTFN
        open(fn, "wb").close()
        with self.assertRaises(OSError) as cm:
            getxattr(fn, s("user.test"), **kwargs)
        self.assertEqual(cm.exception.errno, errno.ENODATA)
        init_xattr = listxattr(fn)
        self.assertIsInstance(init_xattr, list)
        setxattr(fn, s("user.test"), b"", **kwargs)
        xattr = set(init_xattr)
        xattr.add("user.test")
        self.assertEqual(set(listxattr(fn)), xattr)
        self.assertEqual(getxattr(fn, b"user.test", **kwargs), b"")
        setxattr(fn, s("user.test"), b"hello", os.XATTR_REPLACE, **kwargs)
        self.assertEqual(getxattr(fn, b"user.test", **kwargs), b"hello")
        with self.assertRaises(OSError) as cm:
            setxattr(fn, s("user.test"), b"bye", os.XATTR_CREATE, **kwargs)
        self.assertEqual(cm.exception.errno, errno.EEXIST)
        with self.assertRaises(OSError) as cm:
            setxattr(fn, s("user.test2"), b"bye", os.XATTR_REPLACE, **kwargs)
        self.assertEqual(cm.exception.errno, errno.ENODATA)
        setxattr(fn, s("user.test2"), b"foo", os.XATTR_CREATE, **kwargs)
        xattr.add("user.test2")
        self.assertEqual(set(listxattr(fn)), xattr)
        removexattr(fn, s("user.test"), **kwargs)
        with self.assertRaises(OSError) as cm:
            getxattr(fn, s("user.test"), **kwargs)
        self.assertEqual(cm.exception.errno, errno.ENODATA)
        xattr.remove("user.test")
        self.assertEqual(set(listxattr(fn)), xattr)
        self.assertEqual(getxattr(fn, s("user.test2"), **kwargs), b"foo")
        setxattr(fn, s("user.test"), b"a"*1024, **kwargs)
        self.assertEqual(getxattr(fn, s("user.test"), **kwargs), b"a"*1024)
        removexattr(fn, s("user.test"), **kwargs)
        many = sorted("user.test{}".format(i) for i in range(100))
        for thing in many:
            setxattr(fn, thing, b"x", **kwargs)
        self.assertEqual(set(listxattr(fn)), set(init_xattr) | set(many))

    def _check_xattrs(self, *args, **kwargs):
        def make_bytes(s):
            return bytes(s, "ascii")
        self._check_xattrs_str(str, *args, **kwargs)
        support.unlink(support.TESTFN)
        self._check_xattrs_str(make_bytes, *args, **kwargs)

    def test_simple(self):
        self._check_xattrs(os.getxattr, os.setxattr, os.removexattr,
                           os.listxattr)

    def test_lpath(self):
        self._check_xattrs(os.getxattr, os.setxattr, os.removexattr,
                           os.listxattr, follow_symlinks=False)

    def test_fds(self):
        def getxattr(path, *args):
            with open(path, "rb") as fp:
                return os.getxattr(fp.fileno(), *args)
        def setxattr(path, *args):
            with open(path, "wb") as fp:
                os.setxattr(fp.fileno(), *args)
        def removexattr(path, *args):
            with open(path, "wb") as fp:
                os.removexattr(fp.fileno(), *args)
        def listxattr(path, *args):
            with open(path, "rb") as fp:
                return os.listxattr(fp.fileno(), *args)
        self._check_xattrs(getxattr, setxattr, removexattr, listxattr)


@unittest.skipUnless(sys.platform == "win32", "Win32 specific tests")
class Win32DeprecatedBytesAPI(unittest.TestCase):
    def test_deprecated(self):
        import nt
        filename = os.fsencode(support.TESTFN)
        with warnings.catch_warnings():
            warnings.simplefilter("error", DeprecationWarning)
            for func, *args in (
                (nt._getfullpathname, filename),
                (nt._isdir, filename),
                (os.access, filename, os.R_OK),
                (os.chdir, filename),
                (os.chmod, filename, 0o777),
                (os.getcwdb,),
                (os.link, filename, filename),
                (os.listdir, filename),
                (os.lstat, filename),
                (os.mkdir, filename),
                (os.open, filename, os.O_RDONLY),
                (os.rename, filename, filename),
                (os.rmdir, filename),
                (os.startfile, filename),
                (os.stat, filename),
                (os.unlink, filename),
                (os.utime, filename),
            ):
                self.assertRaises(DeprecationWarning, func, *args)

    @support.skip_unless_symlink
    def test_symlink(self):
        filename = os.fsencode(support.TESTFN)
        with warnings.catch_warnings():
            warnings.simplefilter("error", DeprecationWarning)
            self.assertRaises(DeprecationWarning,
                              os.symlink, filename, filename)


@unittest.skipUnless(hasattr(os, 'get_terminal_size'), "requires os.get_terminal_size")
class TermsizeTests(unittest.TestCase):
    def test_does_not_crash(self):
        """Check if get_terminal_size() returns a meaningful value.

        There's no easy portable way to actually check the size of the
        terminal, so let's check if it returns something sensible instead.
        """
        try:
            size = os.get_terminal_size()
        except OSError as e:
            if sys.platform == "win32" or e.errno in (errno.EINVAL, errno.ENOTTY):
                # Under win32 a generic OSError can be thrown if the
                # handle cannot be retrieved
                self.skipTest("failed to query terminal size")
            raise

        self.assertGreaterEqual(size.columns, 0)
        self.assertGreaterEqual(size.lines, 0)

    def test_stty_match(self):
        """Check if stty returns the same results

        stty actually tests stdin, so get_terminal_size is invoked on
        stdin explicitly. If stty succeeded, then get_terminal_size()
        should work too.
        """
        try:
            size = subprocess.check_output(['stty', 'size']).decode().split()
        except (FileNotFoundError, subprocess.CalledProcessError):
            self.skipTest("stty invocation failed")
        expected = (int(size[1]), int(size[0])) # reversed order

        try:
            actual = os.get_terminal_size(sys.__stdin__.fileno())
        except OSError as e:
            if sys.platform == "win32" or e.errno in (errno.EINVAL, errno.ENOTTY):
                # Under win32 a generic OSError can be thrown if the
                # handle cannot be retrieved
                self.skipTest("failed to query terminal size")
            raise
        self.assertEqual(expected, actual)


@support.reap_threads
def test_main():
    support.run_unittest(
        FileTests,
        StatAttributeTests,
        EnvironTests,
        WalkTests,
        FwalkTests,
        MakedirTests,
        DevNullTests,
        URandomTests,
        ExecTests,
        Win32ErrorTests,
        TestInvalidFD,
        PosixUidGidTests,
        Pep383Tests,
        Win32KillTests,
        Win32SymlinkTests,
        NonLocalSymlinkTests,
        FSEncodingTests,
        DeviceEncodingTests,
        PidTests,
        LoginTests,
        LinkTests,
        TestSendfile,
        ProgramPriorityTests,
        ExtendedAttributeTests,
        Win32DeprecatedBytesAPI,
        TermsizeTests,
        RemoveDirsTests,
    )

if __name__ == "__main__":
    test_main()<|MERGE_RESOLUTION|>--- conflicted
+++ resolved
@@ -869,23 +869,12 @@
         path = os.path.join(support.TESTFN, 'dir1')
         mode = 0o777
         old_mask = os.umask(0o022)
-<<<<<<< HEAD
         os.makedirs(path, mode)
         self.assertRaises(OSError, os.makedirs, path, mode)
         self.assertRaises(OSError, os.makedirs, path, mode, exist_ok=False)
-        self.assertRaises(OSError, os.makedirs, path, 0o776, exist_ok=True)
+        os.makedirs(path, 0o776, exist_ok=True)
         os.makedirs(path, mode=mode, exist_ok=True)
         os.umask(old_mask)
-=======
-        try:
-            os.makedirs(path, mode)
-            self.assertRaises(OSError, os.makedirs, path, mode)
-            self.assertRaises(OSError, os.makedirs, path, mode, exist_ok=False)
-            os.makedirs(path, 0o776, exist_ok=True)
-            os.makedirs(path, mode=mode, exist_ok=True)
-        finally:
-            os.umask(old_mask)
->>>>>>> 0916eb09
 
     def test_exist_ok_s_isgid_directory(self):
         path = os.path.join(support.TESTFN, 'dir1')
