import mailcap
import os
<<<<<<< HEAD
=======
import shutil
import copy
>>>>>>> 4f6dc5a3
import test.support
import unittest

# Location of mailcap file
MAILCAPFILE = test.support.findfile("mailcap.txt")

# Dict to act as mock mailcap entry for this test
# The keys and values should match the contents of MAILCAPFILE
MAILCAPDICT = {
    'application/x-movie':
        [{'compose': 'moviemaker %s',
          'x11-bitmap': '"/usr/lib/Zmail/bitmaps/movie.xbm"',
          'description': '"Movie"',
          'view': 'movieplayer %s',
          'lineno': 4}],
    'application/*':
        [{'copiousoutput': '',
          'view': 'echo "This is \\"%t\\" but        is 50 \\% Greek to me" \\; cat %s',
          'lineno': 5}],
    'audio/basic':
        [{'edit': 'audiocompose %s',
          'compose': 'audiocompose %s',
          'description': '"An audio fragment"',
          'view': 'showaudio %s',
          'lineno': 6}],
    'video/mpeg':
        [{'view': 'mpeg_play %s', 'lineno': 13}],
    'application/postscript':
        [{'needsterminal': '', 'view': 'ps-to-terminal %s', 'lineno': 1},
         {'compose': 'idraw %s', 'view': 'ps-to-terminal %s', 'lineno': 2}],
    'application/x-dvi':
        [{'view': 'xdvi %s', 'lineno': 3}],
    'message/external-body':
        [{'composetyped': 'extcompose %s',
          'description': '"A reference to data stored in an external location"',
          'needsterminal': '',
          'view': 'showexternal %s %{access-type} %{name} %{site}     %{directory} %{mode} %{server}',
          'lineno': 10}],
    'text/richtext':
        [{'test': 'test "`echo     %{charset} | tr \'[A-Z]\' \'[a-z]\'`"  = iso-8859-8',
          'copiousoutput': '',
          'view': 'shownonascii iso-8859-8 -e richtext -p %s',
          'lineno': 11}],
    'image/x-xwindowdump':
        [{'view': 'display %s', 'lineno': 9}],
    'audio/*':
        [{'view': '/usr/local/bin/showaudio %t', 'lineno': 7}],
    'video/*':
        [{'view': 'animate %s', 'lineno': 12}],
    'application/frame':
        [{'print': '"cat %s | lp"', 'view': 'showframe %s', 'lineno': 0}],
    'image/rgb':
        [{'view': 'display %s', 'lineno': 8}]
}

# For backwards compatibility, readmailcapfile() and lookup() still support
# the old version of mailcapdict without line numbers.
MAILCAPDICT_DEPRECATED = copy.deepcopy(MAILCAPDICT)
for entry_list in MAILCAPDICT_DEPRECATED.values():
    for entry in entry_list:
        entry.pop('lineno')


class HelperFunctionTest(unittest.TestCase):

    def test_listmailcapfiles(self):
        # The return value for listmailcapfiles() will vary by system.
        # So verify that listmailcapfiles() returns a list of strings that is of
        # non-zero length.
        mcfiles = mailcap.listmailcapfiles()
        self.assertIsInstance(mcfiles, list)
        for m in mcfiles:
            self.assertIsInstance(m, str)
        with test.support.EnvironmentVarGuard() as env:
            # According to RFC 1524, if MAILCAPS env variable exists, use that
            # and only that.
            if "MAILCAPS" in env:
                env_mailcaps = env["MAILCAPS"].split(os.pathsep)
            else:
                env_mailcaps = ["/testdir1/.mailcap", "/testdir2/mailcap"]
                env["MAILCAPS"] = os.pathsep.join(env_mailcaps)
                mcfiles = mailcap.listmailcapfiles()
        self.assertEqual(env_mailcaps, mcfiles)

    def test_readmailcapfile(self):
        # Test readmailcapfile() using test file. It should match MAILCAPDICT.
        with open(MAILCAPFILE, 'r') as mcf:
            with self.assertWarns(DeprecationWarning):
                d = mailcap.readmailcapfile(mcf)
        self.assertDictEqual(d, MAILCAPDICT_DEPRECATED)

    def test_lookup(self):
        # Test without key
        expected = [{'view': 'animate %s', 'lineno': 12},
                    {'view': 'mpeg_play %s', 'lineno': 13}]
        actual = mailcap.lookup(MAILCAPDICT, 'video/mpeg')
        self.assertListEqual(expected, actual)

        # Test with key
        key = 'compose'
        expected = [{'edit': 'audiocompose %s',
                     'compose': 'audiocompose %s',
                     'description': '"An audio fragment"',
                     'view': 'showaudio %s',
                     'lineno': 6}]
        actual = mailcap.lookup(MAILCAPDICT, 'audio/basic', key)
        self.assertListEqual(expected, actual)

        # Test on user-defined dicts without line numbers
        expected = [{'view': 'mpeg_play %s'}, {'view': 'animate %s'}]
        actual = mailcap.lookup(MAILCAPDICT_DEPRECATED, 'video/mpeg')
        self.assertListEqual(expected, actual)

    def test_subst(self):
        plist = ['id=1', 'number=2', 'total=3']
        # test case: ([field, MIMEtype, filename, plist=[]], <expected string>)
        test_cases = [
            (["", "audio/*", "foo.txt"], ""),
            (["echo foo", "audio/*", "foo.txt"], "echo foo"),
            (["echo %s", "audio/*", "foo.txt"], "echo foo.txt"),
            (["echo %t", "audio/*", "foo.txt"], "echo audio/*"),
            (["echo \\%t", "audio/*", "foo.txt"], "echo %t"),
            (["echo foo", "audio/*", "foo.txt", plist], "echo foo"),
            (["echo %{total}", "audio/*", "foo.txt", plist], "echo 3")
        ]
        for tc in test_cases:
            self.assertEqual(mailcap.subst(*tc[0]), tc[1])


class GetcapsTest(unittest.TestCase):

    def test_mock_getcaps(self):
        # Test mailcap.getcaps() using mock mailcap file in this dir.
        # Temporarily override any existing system mailcap file by pointing the
        # MAILCAPS environment variable to our mock file.
        with test.support.EnvironmentVarGuard() as env:
            env["MAILCAPS"] = MAILCAPFILE
            caps = mailcap.getcaps()
            self.assertDictEqual(caps, MAILCAPDICT)

    def test_system_mailcap(self):
        # Test mailcap.getcaps() with mailcap file(s) on system, if any.
        caps = mailcap.getcaps()
        self.assertIsInstance(caps, dict)
        mailcapfiles = mailcap.listmailcapfiles()
        existingmcfiles = [mcf for mcf in mailcapfiles if os.path.exists(mcf)]
        if existingmcfiles:
            # At least 1 mailcap file exists, so test that.
            for (k, v) in caps.items():
                self.assertIsInstance(k, str)
                self.assertIsInstance(v, list)
                for e in v:
                    self.assertIsInstance(e, dict)
        else:
            # No mailcap files on system. getcaps() should return empty dict.
            self.assertEqual({}, caps)


class FindmatchTest(unittest.TestCase):

    def test_findmatch(self):

        # default findmatch arguments
        c = MAILCAPDICT
        fname = "foo.txt"
        plist = ["access-type=default", "name=john", "site=python.org",
                 "directory=/tmp", "mode=foo", "server=bar"]
        audio_basic_entry = {
            'edit': 'audiocompose %s',
            'compose': 'audiocompose %s',
            'description': '"An audio fragment"',
            'view': 'showaudio %s',
            'lineno': 6
        }
        audio_entry = {"view": "/usr/local/bin/showaudio %t", 'lineno': 7}
        video_entry = {'view': 'animate %s', 'lineno': 12}
        message_entry = {
            'composetyped': 'extcompose %s',
            'description': '"A reference to data stored in an external location"', 'needsterminal': '',
            'view': 'showexternal %s %{access-type} %{name} %{site}     %{directory} %{mode} %{server}',
            'lineno': 10,
        }

        # test case: (findmatch args, findmatch keyword args, expected output)
        #   positional args: caps, MIMEtype
        #   keyword args: key="view", filename="/dev/null", plist=[]
        #   output: (command line, mailcap entry)
        cases = [
            ([{}, "video/mpeg"], {}, (None, None)),
            ([c, "foo/bar"], {}, (None, None)),
            ([c, "video/mpeg"], {}, ('animate /dev/null', video_entry)),
            ([c, "audio/basic", "edit"], {}, ("audiocompose /dev/null", audio_basic_entry)),
            ([c, "audio/basic", "compose"], {}, ("audiocompose /dev/null", audio_basic_entry)),
            ([c, "audio/basic", "description"], {}, ('"An audio fragment"', audio_basic_entry)),
            ([c, "audio/basic", "foobar"], {}, (None, None)),
            ([c, "video/*"], {"filename": fname}, ("animate %s" % fname, video_entry)),
            ([c, "audio/basic", "compose"],
             {"filename": fname},
             ("audiocompose %s" % fname, audio_basic_entry)),
            ([c, "audio/basic"],
             {"key": "description", "filename": fname},
             ('"An audio fragment"', audio_basic_entry)),
            ([c, "audio/*"],
             {"filename": fname},
             ("/usr/local/bin/showaudio audio/*", audio_entry)),
            ([c, "message/external-body"],
             {"plist": plist},
             ("showexternal /dev/null default john python.org     /tmp foo bar", message_entry))
        ]
        self._run_cases(cases)

    @unittest.skipUnless(os.name == "posix", "Requires 'test' command on system")
    def test_test(self):
        # findmatch() will automatically check any "test" conditions and skip
        # the entry if the check fails.
        caps = {"test/pass": [{"test": "test 1 -eq 1"}],
                "test/fail": [{"test": "test 1 -eq 0"}]}
        # test case: (findmatch args, findmatch keyword args, expected output)
        #   positional args: caps, MIMEtype, key ("test")
        #   keyword args: N/A
        #   output: (command line, mailcap entry)
        cases = [
            # findmatch will return the mailcap entry for test/pass because it evaluates to true
            ([caps, "test/pass", "test"], {}, ("test 1 -eq 1", {"test": "test 1 -eq 1"})),
            # findmatch will return None because test/fail evaluates to false
            ([caps, "test/fail", "test"], {}, (None, None))
        ]
        self._run_cases(cases)

    def _run_cases(self, cases):
        for c in cases:
            self.assertEqual(mailcap.findmatch(*c[0], **c[1]), c[2])


if __name__ == '__main__':
    unittest.main()<|MERGE_RESOLUTION|>--- conflicted
+++ resolved
@@ -1,10 +1,6 @@
 import mailcap
 import os
-<<<<<<< HEAD
-=======
-import shutil
 import copy
->>>>>>> 4f6dc5a3
 import test.support
 import unittest
 
