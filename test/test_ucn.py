--- conflicted
+++ resolved
@@ -8,11 +8,8 @@
 """#"
 
 import unittest
-<<<<<<< HEAD
 import unicodedata
-=======
 import _testcapi
->>>>>>> 3208d36b
 
 from test import support
 from http.client import HTTPException
