--- conflicted
+++ resolved
@@ -9,11 +9,8 @@
 import sys
 import time
 import os
-<<<<<<< HEAD
 import fcntl
-=======
 import platform
->>>>>>> 48de2f6c
 import pwd
 import shutil
 import stat
