"""HTTP/1.1 client library

<intro stuff goes here>
<other stuff, too>

HTTPConnection goes through a number of "states", which define when a client
may legally make another request or fetch the response for a particular
request. This diagram details these state transitions:

    (null)
      |
      | HTTPConnection()
      v
    Idle
      |
      | putrequest()
      v
    Request-started
      |
      | ( putheader() )*  endheaders()
      v
    Request-sent
      |
      | response = getresponse()
      v
    Unread-response   [Response-headers-read]
      |\____________________
      |                     |
      | response.read()     | putrequest()
      v                     v
    Idle                  Req-started-unread-response
                     ______/|
                   /        |
   response.read() |        | ( putheader() )*  endheaders()
                   v        v
       Request-started    Req-sent-unread-response
                            |
                            | response.read()
                            v
                          Request-sent

This diagram presents the following rules:
  -- a second request may not be started until {response-headers-read}
  -- a response [object] cannot be retrieved until {request-sent}
  -- there is no differentiation between an unread response body and a
     partially read response body

Note: this enforcement is applied by the HTTPConnection class. The
      HTTPResponse class does not enforce this state machine, which
      implies sophisticated clients may accelerate the request/response
      pipeline. Caution should be taken, though: accelerating the states
      beyond the above pattern may imply knowledge of the server's
      connection-close behavior for certain requests. For example, it
      is impossible to tell whether the server will close the connection
      UNTIL the response headers have been read; this means that further
      requests cannot be placed into the pipeline until it is known that
      the server will NOT be closing the connection.

Logical State                  __state            __response
-------------                  -------            ----------
Idle                           _CS_IDLE           None
Request-started                _CS_REQ_STARTED    None
Request-sent                   _CS_REQ_SENT       None
Unread-response                _CS_IDLE           <response_class>
Req-started-unread-response    _CS_REQ_STARTED    <response_class>
Req-sent-unread-response       _CS_REQ_SENT       <response_class>
"""

import email.parser
import email.message
import io
import os
import socket
import collections
from urllib.parse import urlsplit
import warnings

__all__ = ["HTTPResponse", "HTTPConnection",
           "HTTPException", "NotConnected", "UnknownProtocol",
           "UnknownTransferEncoding", "UnimplementedFileMode",
           "IncompleteRead", "InvalidURL", "ImproperConnectionState",
           "CannotSendRequest", "CannotSendHeader", "ResponseNotReady",
           "BadStatusLine", "error", "responses"]

HTTP_PORT = 80
HTTPS_PORT = 443

_UNKNOWN = 'UNKNOWN'

# connection states
_CS_IDLE = 'Idle'
_CS_REQ_STARTED = 'Request-started'
_CS_REQ_SENT = 'Request-sent'

# status codes
# informational
CONTINUE = 100
SWITCHING_PROTOCOLS = 101
PROCESSING = 102

# successful
OK = 200
CREATED = 201
ACCEPTED = 202
NON_AUTHORITATIVE_INFORMATION = 203
NO_CONTENT = 204
RESET_CONTENT = 205
PARTIAL_CONTENT = 206
MULTI_STATUS = 207
IM_USED = 226

# redirection
MULTIPLE_CHOICES = 300
MOVED_PERMANENTLY = 301
FOUND = 302
SEE_OTHER = 303
NOT_MODIFIED = 304
USE_PROXY = 305
TEMPORARY_REDIRECT = 307

# client error
BAD_REQUEST = 400
UNAUTHORIZED = 401
PAYMENT_REQUIRED = 402
FORBIDDEN = 403
NOT_FOUND = 404
METHOD_NOT_ALLOWED = 405
NOT_ACCEPTABLE = 406
PROXY_AUTHENTICATION_REQUIRED = 407
REQUEST_TIMEOUT = 408
CONFLICT = 409
GONE = 410
LENGTH_REQUIRED = 411
PRECONDITION_FAILED = 412
REQUEST_ENTITY_TOO_LARGE = 413
REQUEST_URI_TOO_LONG = 414
UNSUPPORTED_MEDIA_TYPE = 415
REQUESTED_RANGE_NOT_SATISFIABLE = 416
EXPECTATION_FAILED = 417
UNPROCESSABLE_ENTITY = 422
LOCKED = 423
FAILED_DEPENDENCY = 424
UPGRADE_REQUIRED = 426
PRECONDITION_REQUIRED = 428
TOO_MANY_REQUESTS = 429
REQUEST_HEADER_FIELDS_TOO_LARGE = 431

# server error
INTERNAL_SERVER_ERROR = 500
NOT_IMPLEMENTED = 501
BAD_GATEWAY = 502
SERVICE_UNAVAILABLE = 503
GATEWAY_TIMEOUT = 504
HTTP_VERSION_NOT_SUPPORTED = 505
INSUFFICIENT_STORAGE = 507
NOT_EXTENDED = 510
NETWORK_AUTHENTICATION_REQUIRED = 511

# Mapping status codes to official W3C names
responses = {
    100: 'Continue',
    101: 'Switching Protocols',

    200: 'OK',
    201: 'Created',
    202: 'Accepted',
    203: 'Non-Authoritative Information',
    204: 'No Content',
    205: 'Reset Content',
    206: 'Partial Content',

    300: 'Multiple Choices',
    301: 'Moved Permanently',
    302: 'Found',
    303: 'See Other',
    304: 'Not Modified',
    305: 'Use Proxy',
    306: '(Unused)',
    307: 'Temporary Redirect',

    400: 'Bad Request',
    401: 'Unauthorized',
    402: 'Payment Required',
    403: 'Forbidden',
    404: 'Not Found',
    405: 'Method Not Allowed',
    406: 'Not Acceptable',
    407: 'Proxy Authentication Required',
    408: 'Request Timeout',
    409: 'Conflict',
    410: 'Gone',
    411: 'Length Required',
    412: 'Precondition Failed',
    413: 'Request Entity Too Large',
    414: 'Request-URI Too Long',
    415: 'Unsupported Media Type',
    416: 'Requested Range Not Satisfiable',
    417: 'Expectation Failed',
    428: 'Precondition Required',
    429: 'Too Many Requests',
    431: 'Request Header Fields Too Large',

    500: 'Internal Server Error',
    501: 'Not Implemented',
    502: 'Bad Gateway',
    503: 'Service Unavailable',
    504: 'Gateway Timeout',
    505: 'HTTP Version Not Supported',
    511: 'Network Authentication Required',
}

# maximal amount of data to read at one time in _safe_read
MAXAMOUNT = 1048576

# maximal line length when calling readline().
_MAXLINE = 65536

class HTTPMessage(email.message.Message):
    # XXX The only usage of this method is in
    # http.server.CGIHTTPRequestHandler.  Maybe move the code there so
    # that it doesn't need to be part of the public API.  The API has
    # never been defined so this could cause backwards compatibility
    # issues.

    def getallmatchingheaders(self, name):
        """Find all header lines matching a given header name.

        Look through the list of headers and find all lines matching a given
        header name (and their continuation lines).  A list of the lines is
        returned, without interpretation.  If the header does not occur, an
        empty list is returned.  If the header occurs multiple times, all
        occurrences are returned.  Case is not important in the header name.

        """
        name = name.lower() + ':'
        n = len(name)
        lst = []
        hit = 0
        for line in self.keys():
            if line[:n].lower() == name:
                hit = 1
            elif not line[:1].isspace():
                hit = 0
            if hit:
                lst.append(line)
        return lst

def parse_headers(fp, _class=HTTPMessage):
    """Parses only RFC2822 headers from a file pointer.

    email Parser wants to see strings rather than bytes.
    But a TextIOWrapper around self.rfile would buffer too many bytes
    from the stream, bytes which we later need to read as bytes.
    So we read the correct bytes here, as bytes, for email Parser
    to parse.

    """
    headers = []
    while True:
        line = fp.readline(_MAXLINE + 1)
        if len(line) > _MAXLINE:
            raise LineTooLong("header line")
        headers.append(line)
        if line in (b'\r\n', b'\n', b''):
            break
    hstring = b''.join(headers).decode('iso-8859-1')
    return email.parser.Parser(_class=_class).parsestr(hstring)


_strict_sentinel = object()

class HTTPResponse(io.RawIOBase):

    # See RFC 2616 sec 19.6 and RFC 1945 sec 6 for details.

    # The bytes from the socket object are iso-8859-1 strings.
    # See RFC 2616 sec 2.2 which notes an exception for MIME-encoded
    # text following RFC 2047.  The basic status line parsing only
    # accepts iso-8859-1.

    def __init__(self, sock, debuglevel=0, strict=_strict_sentinel, method=None, url=None):
        # If the response includes a content-length header, we need to
        # make sure that the client doesn't read more than the
        # specified number of bytes.  If it does, it will block until
        # the server times out and closes the connection.  This will
        # happen if a self.fp.read() is done (without a size) whether
        # self.fp is buffered or not.  So, no self.fp.read() by
        # clients unless they know what they are doing.
        self.fp = sock.makefile("rb")
        self.debuglevel = debuglevel
        if strict is not _strict_sentinel:
            warnings.warn("the 'strict' argument isn't supported anymore; "
                "http.client now always assumes HTTP/1.x compliant servers.",
                DeprecationWarning, 2)
        self._method = method

        # The HTTPResponse object is returned via urllib.  The clients
        # of http and urllib expect different attributes for the
        # headers.  headers is used here and supports urllib.  msg is
        # provided as a backwards compatibility layer for http
        # clients.

        self.headers = self.msg = None

        # from the Status-Line of the response
        self.version = _UNKNOWN # HTTP-Version
        self.status = _UNKNOWN  # Status-Code
        self.reason = _UNKNOWN  # Reason-Phrase

        self.chunked = _UNKNOWN         # is "chunked" being used?
        self.chunk_left = _UNKNOWN      # bytes left to read in current chunk
        self.length = _UNKNOWN          # number of bytes left in response
        self.will_close = _UNKNOWN      # conn will close at end of response

    def _read_status(self):
        line = str(self.fp.readline(_MAXLINE + 1), "iso-8859-1")
        if len(line) > _MAXLINE:
            raise LineTooLong("status line")
        if self.debuglevel > 0:
            print("reply:", repr(line))
        if not line:
            # Presumably, the server closed the connection before
            # sending a valid response.
            raise BadStatusLine(line)
        try:
            version, status, reason = line.split(None, 2)
        except ValueError:
            try:
                version, status = line.split(None, 1)
                reason = ""
            except ValueError:
                # empty version will cause next test to fail.
                version = ""
        if not version.startswith("HTTP/"):
            self._close_conn()
            raise BadStatusLine(line)

        # The status code is a three-digit number
        try:
            status = int(status)
            if status < 100 or status > 999:
                raise BadStatusLine(line)
        except ValueError:
            raise BadStatusLine(line)
        return version, status, reason

    def begin(self):
        if self.headers is not None:
            # we've already started reading the response
            return

        # read until we get a non-100 response
        while True:
            version, status, reason = self._read_status()
            if status != CONTINUE:
                break
            # skip the header from the 100 response
            while True:
                skip = self.fp.readline(_MAXLINE + 1)
                if len(skip) > _MAXLINE:
                    raise LineTooLong("header line")
                skip = skip.strip()
                if not skip:
                    break
                if self.debuglevel > 0:
                    print("header:", skip)

        self.code = self.status = status
        self.reason = reason.strip()
        if version in ("HTTP/1.0", "HTTP/0.9"):
            # Some servers might still return "0.9", treat it as 1.0 anyway
            self.version = 10
        elif version.startswith("HTTP/1."):
            self.version = 11   # use HTTP/1.1 code for HTTP/1.x where x>=1
        else:
            raise UnknownProtocol(version)

        self.headers = self.msg = parse_headers(self.fp)

        if self.debuglevel > 0:
            for hdr in self.headers:
                print("header:", hdr, end=" ")

        # are we using the chunked-style of transfer encoding?
        tr_enc = self.headers.get("transfer-encoding")
        if tr_enc and tr_enc.lower() == "chunked":
            self.chunked = True
            self.chunk_left = None
        else:
            self.chunked = False

        # will the connection close at the end of the response?
        self.will_close = self._check_close()

        # do we have a Content-Length?
        # NOTE: RFC 2616, S4.4, #3 says we ignore this if tr_enc is "chunked"
        self.length = None
        length = self.headers.get("content-length")

         # are we using the chunked-style of transfer encoding?
        tr_enc = self.headers.get("transfer-encoding")
        if length and not self.chunked:
            try:
                self.length = int(length)
            except ValueError:
                self.length = None
            else:
                if self.length < 0:  # ignore nonsensical negative lengths
                    self.length = None
        else:
            self.length = None

        # does the body have a fixed length? (of zero)
        if (status == NO_CONTENT or status == NOT_MODIFIED or
            100 <= status < 200 or      # 1xx codes
            self._method == "HEAD"):
            self.length = 0

        # if the connection remains open, and we aren't using chunked, and
        # a content-length was not provided, then assume that the connection
        # WILL close.
        if (not self.will_close and
            not self.chunked and
            self.length is None):
            self.will_close = True

    def _check_close(self):
        conn = self.headers.get("connection")
        if self.version == 11:
            # An HTTP/1.1 proxy is assumed to stay open unless
            # explicitly closed.
            conn = self.headers.get("connection")
            if conn and "close" in conn.lower():
                return True
            return False

        # Some HTTP/1.0 implementations have support for persistent
        # connections, using rules different than HTTP/1.1.

        # For older HTTP, Keep-Alive indicates persistent connection.
        if self.headers.get("keep-alive"):
            return False

        # At least Akamai returns a "Connection: Keep-Alive" header,
        # which was supposed to be sent by the client.
        if conn and "keep-alive" in conn.lower():
            return False

        # Proxy-Connection is a netscape hack.
        pconn = self.headers.get("proxy-connection")
        if pconn and "keep-alive" in pconn.lower():
            return False

        # otherwise, assume it will close
        return True

    def _close_conn(self):
        fp = self.fp
        self.fp = None
        fp.close()

    def close(self):
        super().close() # set "closed" flag
        if self.fp:
            self._close_conn()

    # These implementations are for the benefit of io.BufferedReader.

    # XXX This class should probably be revised to act more like
    # the "raw stream" that BufferedReader expects.

    def flush(self):
        super().flush()
        if self.fp:
            self.fp.flush()

    def readable(self):
        return True

    # End of "raw stream" methods

    def isclosed(self):
        """True if the connection is closed."""
        # NOTE: it is possible that we will not ever call self.close(). This
        #       case occurs when will_close is TRUE, length is None, and we
        #       read up to the last byte, but NOT past it.
        #
        # IMPLIES: if will_close is FALSE, then self.close() will ALWAYS be
        #          called, meaning self.isclosed() is meaningful.
        return self.fp is None

    def read(self, amt=None):
        if self.fp is None:
            return b""

        if self._method == "HEAD":
            self._close_conn()
            return b""

        if amt is not None:
            # Amount is given, so call base class version
            # (which is implemented in terms of self.readinto)
            return super(HTTPResponse, self).read(amt)
        else:
            # Amount is not given (unbounded read) so we must check self.length
            # and self.chunked

            if self.chunked:
                return self._readall_chunked()

            if self.length is None:
                s = self.fp.read()
            else:
                try:
                    s = self._safe_read(self.length)
                except IncompleteRead:
                    self._close_conn()
                    raise
                self.length = 0
            self._close_conn()        # we read everything
            return s

    def readinto(self, b):
        if self.fp is None:
            return 0

        if self._method == "HEAD":
            self.close()
            return 0

        if self.chunked:
            return self._readinto_chunked(b)

        if self.length is not None:
            if len(b) > self.length:
                # clip the read to the "end of response"
                b = memoryview(b)[0:self.length]

        # we do not use _safe_read() here because this may be a .will_close
        # connection, and the user is reading more bytes than will be provided
        # (for example, reading in 1k chunks)
        n = self.fp.readinto(b)
        if not n:
            # Ideally, we would raise IncompleteRead if the content-length
            # wasn't satisfied, but it might break compatibility.
            self._close_conn()
        elif self.length is not None:
            self.length -= n
            if not self.length:
<<<<<<< HEAD
                self.close()
        return n
=======
                self._close_conn()
>>>>>>> c6a849d3

    def _read_next_chunk_size(self):
        # Read the next chunk size from the file
        line = self.fp.readline(_MAXLINE + 1)
        if len(line) > _MAXLINE:
            raise LineTooLong("chunk size")
        i = line.find(b";")
        if i >= 0:
            line = line[:i] # strip chunk-extensions
        try:
            return int(line, 16)
        except ValueError:
            # close the connection as protocol synchronisation is
            # probably lost
            self.close()
            raise

    def _read_and_discard_trailer(self):
        # read and discard trailer up to the CRLF terminator
        ### note: we shouldn't have any trailers!
        while True:
            line = self.fp.readline(_MAXLINE + 1)
            if len(line) > _MAXLINE:
                raise LineTooLong("trailer line")
            if not line:
                # a vanishingly small number of sites EOF without
                # sending the trailer
                break
            if line in (b'\r\n', b'\n', b''):
                break

    def _readall_chunked(self):
        assert self.chunked != _UNKNOWN
        chunk_left = self.chunk_left
        value = []
        while True:
            if chunk_left is None:
                try:
                    chunk_left = self._read_next_chunk_size()
                    if chunk_left == 0:
                        break
                except ValueError:
<<<<<<< HEAD
=======
                    # close the connection as protocol synchronisation is
                    # probably lost
                    self._close_conn()
>>>>>>> c6a849d3
                    raise IncompleteRead(b''.join(value))
            value.append(self._safe_read(chunk_left))

            # we read the whole chunk, get another
            self._safe_read(2)      # toss the CRLF at the end of the chunk
            chunk_left = None

        self._read_and_discard_trailer()

        # we read everything; close the "file"
        self.close()

        return b''.join(value)

    def _readinto_chunked(self, b):
        assert self.chunked != _UNKNOWN
        chunk_left = self.chunk_left

        total_bytes = 0
        mvb = memoryview(b)
        while True:
            if chunk_left is None:
                try:
                    chunk_left = self._read_next_chunk_size()
                    if chunk_left == 0:
                        break
                except ValueError:
                    raise IncompleteRead(bytes(b[0:total_bytes]))

            if len(mvb) < chunk_left:
                n = self._safe_readinto(mvb)
                self.chunk_left = chunk_left - n
                return total_bytes + n
            elif len(mvb) == chunk_left:
                n = self._safe_readinto(mvb)
                self._safe_read(2)  # toss the CRLF at the end of the chunk
                self.chunk_left = None
                return total_bytes + n
            else:
                temp_mvb = mvb[0:chunk_left]
                n = self._safe_readinto(temp_mvb)
                mvb = mvb[n:]
                total_bytes += n

            # we read the whole chunk, get another
            self._safe_read(2)      # toss the CRLF at the end of the chunk
            chunk_left = None

        self._read_and_discard_trailer()

        # we read everything; close the "file"
        self._close_conn()

        return total_bytes

    def _safe_read(self, amt):
        """Read the number of bytes requested, compensating for partial reads.

        Normally, we have a blocking socket, but a read() can be interrupted
        by a signal (resulting in a partial read).

        Note that we cannot distinguish between EOF and an interrupt when zero
        bytes have been read. IncompleteRead() will be raised in this
        situation.

        This function should be used when <amt> bytes "should" be present for
        reading. If the bytes are truly not available (due to EOF), then the
        IncompleteRead exception can be used to detect the problem.
        """
        s = []
        while amt > 0:
            chunk = self.fp.read(min(amt, MAXAMOUNT))
            if not chunk:
                raise IncompleteRead(b''.join(s), amt)
            s.append(chunk)
            amt -= len(chunk)
        return b"".join(s)

    def _safe_readinto(self, b):
        """Same as _safe_read, but for reading into a buffer."""
        total_bytes = 0
        mvb = memoryview(b)
        while total_bytes < len(b):
            if MAXAMOUNT < len(mvb):
                temp_mvb = mvb[0:MAXAMOUNT]
                n = self.fp.readinto(temp_mvb)
            else:
                n = self.fp.readinto(mvb)
            if not n:
                raise IncompleteRead(bytes(mvb[0:total_bytes]), len(b))
            mvb = mvb[n:]
            total_bytes += n
        return total_bytes

    def fileno(self):
        return self.fp.fileno()

    def getheader(self, name, default=None):
        if self.headers is None:
            raise ResponseNotReady()
        headers = self.headers.get_all(name) or default
        if isinstance(headers, str) or not hasattr(headers, '__iter__'):
            return headers
        else:
            return ', '.join(headers)

    def getheaders(self):
        """Return list of (header, value) tuples."""
        if self.headers is None:
            raise ResponseNotReady()
        return list(self.headers.items())

    # We override IOBase.__iter__ so that it doesn't check for closed-ness

    def __iter__(self):
        return self

    # For compatibility with old-style urllib responses.

    def info(self):
        return self.headers

    def geturl(self):
        return self.url

    def getcode(self):
        return self.status

class HTTPConnection:

    _http_vsn = 11
    _http_vsn_str = 'HTTP/1.1'

    response_class = HTTPResponse
    default_port = HTTP_PORT
    auto_open = 1
    debuglevel = 0

    def __init__(self, host, port=None, strict=_strict_sentinel,
                 timeout=socket._GLOBAL_DEFAULT_TIMEOUT, source_address=None):
        if strict is not _strict_sentinel:
            warnings.warn("the 'strict' argument isn't supported anymore; "
                "http.client now always assumes HTTP/1.x compliant servers.",
                DeprecationWarning, 2)
        self.timeout = timeout
        self.source_address = source_address
        self.sock = None
        self._buffer = []
        self.__response = None
        self.__state = _CS_IDLE
        self._method = None
        self._tunnel_host = None
        self._tunnel_port = None
        self._tunnel_headers = {}

        self._set_hostport(host, port)

    def set_tunnel(self, host, port=None, headers=None):
        """ Sets up the host and the port for the HTTP CONNECT Tunnelling.

        The headers argument should be a mapping of extra HTTP headers
        to send with the CONNECT request.
        """
        self._tunnel_host = host
        self._tunnel_port = port
        if headers:
            self._tunnel_headers = headers
        else:
            self._tunnel_headers.clear()

    def _set_hostport(self, host, port):
        if port is None:
            i = host.rfind(':')
            j = host.rfind(']')         # ipv6 addresses have [...]
            if i > j:
                try:
                    port = int(host[i+1:])
                except ValueError:
                    if host[i+1:] == "": # http://foo.com:/ == http://foo.com/
                        port = self.default_port
                    else:
                        raise InvalidURL("nonnumeric port: '%s'" % host[i+1:])
                host = host[:i]
            else:
                port = self.default_port
            if host and host[0] == '[' and host[-1] == ']':
                host = host[1:-1]
        self.host = host
        self.port = port

    def set_debuglevel(self, level):
        self.debuglevel = level

    def _tunnel(self):
        self._set_hostport(self._tunnel_host, self._tunnel_port)
        connect_str = "CONNECT %s:%d HTTP/1.0\r\n" % (self.host, self.port)
        connect_bytes = connect_str.encode("ascii")
        self.send(connect_bytes)
        for header, value in self._tunnel_headers.items():
            header_str = "%s: %s\r\n" % (header, value)
            header_bytes = header_str.encode("latin-1")
            self.send(header_bytes)
        self.send(b'\r\n')

        response = self.response_class(self.sock, method=self._method)
        (version, code, message) = response._read_status()

        if code != 200:
            self.close()
            raise socket.error("Tunnel connection failed: %d %s" % (code,
                                                                    message.strip()))
        while True:
            line = response.fp.readline(_MAXLINE + 1)
            if len(line) > _MAXLINE:
                raise LineTooLong("header line")
            if not line:
                # for sites which EOF without sending a trailer
                break
            if line in (b'\r\n', b'\n', b''):
                break

    def connect(self):
        """Connect to the host and port specified in __init__."""
        self.sock = socket.create_connection((self.host,self.port),
                                             self.timeout, self.source_address)
        if self._tunnel_host:
            self._tunnel()

    def close(self):
        """Close the connection to the HTTP server."""
        if self.sock:
            self.sock.close()   # close it manually... there may be other refs
            self.sock = None
        if self.__response:
            self.__response.close()
            self.__response = None
        self.__state = _CS_IDLE

    def send(self, data):
        """Send `data' to the server.
        ``data`` can be a string object, a bytes object, an array object, a
        file-like object that supports a .read() method, or an iterable object.
        """

        if self.sock is None:
            if self.auto_open:
                self.connect()
            else:
                raise NotConnected()

        if self.debuglevel > 0:
            print("send:", repr(data))
        blocksize = 8192
        if hasattr(data, "read") :
            if self.debuglevel > 0:
                print("sendIng a read()able")
            encode = False
            try:
                mode = data.mode
            except AttributeError:
                # io.BytesIO and other file-like objects don't have a `mode`
                # attribute.
                pass
            else:
                if "b" not in mode:
                    encode = True
                    if self.debuglevel > 0:
                        print("encoding file using iso-8859-1")
            while 1:
                datablock = data.read(blocksize)
                if not datablock:
                    break
                if encode:
                    datablock = datablock.encode("iso-8859-1")
                self.sock.sendall(datablock)

        try:
            self.sock.sendall(data)
        except TypeError:
            if isinstance(data, collections.Iterable):
                for d in data:
                    self.sock.sendall(d)
            else:
                raise TypeError("data should be a bytes-like object "
                                "or an iterable, got %r" % type(data))

    def _output(self, s):
        """Add a line of output to the current request buffer.

        Assumes that the line does *not* end with \\r\\n.
        """
        self._buffer.append(s)

    def _send_output(self, message_body=None):
        """Send the currently buffered request and clear the buffer.

        Appends an extra \\r\\n to the buffer.
        A message_body may be specified, to be appended to the request.
        """
        self._buffer.extend((b"", b""))
        msg = b"\r\n".join(self._buffer)
        del self._buffer[:]
        # If msg and message_body are sent in a single send() call,
        # it will avoid performance problems caused by the interaction
        # between delayed ack and the Nagle algorithm.
        if isinstance(message_body, bytes):
            msg += message_body
            message_body = None
        self.send(msg)
        if message_body is not None:
            # message_body was not a string (i.e. it is a file), and
            # we must run the risk of Nagle.
            self.send(message_body)

    def putrequest(self, method, url, skip_host=0, skip_accept_encoding=0):
        """Send a request to the server.

        `method' specifies an HTTP request method, e.g. 'GET'.
        `url' specifies the object being requested, e.g. '/index.html'.
        `skip_host' if True does not add automatically a 'Host:' header
        `skip_accept_encoding' if True does not add automatically an
           'Accept-Encoding:' header
        """

        # if a prior response has been completed, then forget about it.
        if self.__response and self.__response.isclosed():
            self.__response = None


        # in certain cases, we cannot issue another request on this connection.
        # this occurs when:
        #   1) we are in the process of sending a request.   (_CS_REQ_STARTED)
        #   2) a response to a previous request has signalled that it is going
        #      to close the connection upon completion.
        #   3) the headers for the previous response have not been read, thus
        #      we cannot determine whether point (2) is true.   (_CS_REQ_SENT)
        #
        # if there is no prior response, then we can request at will.
        #
        # if point (2) is true, then we will have passed the socket to the
        # response (effectively meaning, "there is no prior response"), and
        # will open a new one when a new request is made.
        #
        # Note: if a prior response exists, then we *can* start a new request.
        #       We are not allowed to begin fetching the response to this new
        #       request, however, until that prior response is complete.
        #
        if self.__state == _CS_IDLE:
            self.__state = _CS_REQ_STARTED
        else:
            raise CannotSendRequest(self.__state)

        # Save the method we use, we need it later in the response phase
        self._method = method
        if not url:
            url = '/'
        request = '%s %s %s' % (method, url, self._http_vsn_str)

        # Non-ASCII characters should have been eliminated earlier
        self._output(request.encode('ascii'))

        if self._http_vsn == 11:
            # Issue some standard headers for better HTTP/1.1 compliance

            if not skip_host:
                # this header is issued *only* for HTTP/1.1
                # connections. more specifically, this means it is
                # only issued when the client uses the new
                # HTTPConnection() class. backwards-compat clients
                # will be using HTTP/1.0 and those clients may be
                # issuing this header themselves. we should NOT issue
                # it twice; some web servers (such as Apache) barf
                # when they see two Host: headers

                # If we need a non-standard port,include it in the
                # header.  If the request is going through a proxy,
                # but the host of the actual URL, not the host of the
                # proxy.

                netloc = ''
                if url.startswith('http'):
                    nil, netloc, nil, nil, nil = urlsplit(url)

                if netloc:
                    try:
                        netloc_enc = netloc.encode("ascii")
                    except UnicodeEncodeError:
                        netloc_enc = netloc.encode("idna")
                    self.putheader('Host', netloc_enc)
                else:
                    try:
                        host_enc = self.host.encode("ascii")
                    except UnicodeEncodeError:
                        host_enc = self.host.encode("idna")

                    # As per RFC 273, IPv6 address should be wrapped with []
                    # when used as Host header

                    if self.host.find(':') >= 0:
                        host_enc = b'[' + host_enc + b']'

                    if self.port == self.default_port:
                        self.putheader('Host', host_enc)
                    else:
                        host_enc = host_enc.decode("ascii")
                        self.putheader('Host', "%s:%s" % (host_enc, self.port))

            # note: we are assuming that clients will not attempt to set these
            #       headers since *this* library must deal with the
            #       consequences. this also means that when the supporting
            #       libraries are updated to recognize other forms, then this
            #       code should be changed (removed or updated).

            # we only want a Content-Encoding of "identity" since we don't
            # support encodings such as x-gzip or x-deflate.
            if not skip_accept_encoding:
                self.putheader('Accept-Encoding', 'identity')

            # we can accept "chunked" Transfer-Encodings, but no others
            # NOTE: no TE header implies *only* "chunked"
            #self.putheader('TE', 'chunked')

            # if TE is supplied in the header, then it must appear in a
            # Connection header.
            #self.putheader('Connection', 'TE')

        else:
            # For HTTP/1.0, the server will assume "not chunked"
            pass

    def putheader(self, header, *values):
        """Send a request header line to the server.

        For example: h.putheader('Accept', 'text/html')
        """
        if self.__state != _CS_REQ_STARTED:
            raise CannotSendHeader()

        if hasattr(header, 'encode'):
            header = header.encode('ascii')
        values = list(values)
        for i, one_value in enumerate(values):
            if hasattr(one_value, 'encode'):
                values[i] = one_value.encode('latin-1')
            elif isinstance(one_value, int):
                values[i] = str(one_value).encode('ascii')
        value = b'\r\n\t'.join(values)
        header = header + b': ' + value
        self._output(header)

    def endheaders(self, message_body=None):
        """Indicate that the last header line has been sent to the server.

        This method sends the request to the server.  The optional message_body
        argument can be used to pass a message body associated with the
        request.  The message body will be sent in the same packet as the
        message headers if it is a string, otherwise it is sent as a separate
        packet.
        """
        if self.__state == _CS_REQ_STARTED:
            self.__state = _CS_REQ_SENT
        else:
            raise CannotSendHeader()
        self._send_output(message_body)

    def request(self, method, url, body=None, headers={}):
        """Send a complete request to the server."""
        self._send_request(method, url, body, headers)

    def _set_content_length(self, body):
        # Set the content-length based on the body.
        thelen = None
        try:
            thelen = str(len(body))
        except TypeError as te:
            # If this is a file-like object, try to
            # fstat its file descriptor
            try:
                thelen = str(os.fstat(body.fileno()).st_size)
            except (AttributeError, OSError):
                # Don't send a length if this failed
                if self.debuglevel > 0: print("Cannot stat!!")

        if thelen is not None:
            self.putheader('Content-Length', thelen)

    def _send_request(self, method, url, body, headers):
        # Honor explicitly requested Host: and Accept-Encoding: headers.
        header_names = dict.fromkeys([k.lower() for k in headers])
        skips = {}
        if 'host' in header_names:
            skips['skip_host'] = 1
        if 'accept-encoding' in header_names:
            skips['skip_accept_encoding'] = 1

        self.putrequest(method, url, **skips)

        if body is not None and ('content-length' not in header_names):
            self._set_content_length(body)
        for hdr, value in headers.items():
            self.putheader(hdr, value)
        if isinstance(body, str):
            # RFC 2616 Section 3.7.1 says that text default has a
            # default charset of iso-8859-1.
            body = body.encode('iso-8859-1')
        self.endheaders(body)

    def getresponse(self):
        """Get the response from the server.

        If the HTTPConnection is in the correct state, returns an
        instance of HTTPResponse or of whatever object is returned by
        class the response_class variable.

        If a request has not been sent or if a previous response has
        not be handled, ResponseNotReady is raised.  If the HTTP
        response indicates that the connection should be closed, then
        it will be closed before the response is returned.  When the
        connection is closed, the underlying socket is closed.
        """

        # if a prior response has been completed, then forget about it.
        if self.__response and self.__response.isclosed():
            self.__response = None

        # if a prior response exists, then it must be completed (otherwise, we
        # cannot read this response's header to determine the connection-close
        # behavior)
        #
        # note: if a prior response existed, but was connection-close, then the
        # socket and response were made independent of this HTTPConnection
        # object since a new request requires that we open a whole new
        # connection
        #
        # this means the prior response had one of two states:
        #   1) will_close: this connection was reset and the prior socket and
        #                  response operate independently
        #   2) persistent: the response was retained and we await its
        #                  isclosed() status to become true.
        #
        if self.__state != _CS_REQ_SENT or self.__response:
            raise ResponseNotReady(self.__state)

        if self.debuglevel > 0:
            response = self.response_class(self.sock, self.debuglevel,
                                           method=self._method)
        else:
            response = self.response_class(self.sock, method=self._method)

        response.begin()
        assert response.will_close != _UNKNOWN
        self.__state = _CS_IDLE

        if response.will_close:
            # this effectively passes the connection to the response
            self.close()
        else:
            # remember this, so we can tell when it is complete
            self.__response = response

        return response

try:
    import ssl
except ImportError:
    pass
else:
    class HTTPSConnection(HTTPConnection):
        "This class allows communication via SSL."

        default_port = HTTPS_PORT

        # XXX Should key_file and cert_file be deprecated in favour of context?

        def __init__(self, host, port=None, key_file=None, cert_file=None,
                     strict=_strict_sentinel, timeout=socket._GLOBAL_DEFAULT_TIMEOUT,
                     source_address=None, *, context=None, check_hostname=None):
            super(HTTPSConnection, self).__init__(host, port, strict, timeout,
                                                  source_address)
            self.key_file = key_file
            self.cert_file = cert_file
            if context is None:
                # Some reasonable defaults
                context = ssl.SSLContext(ssl.PROTOCOL_SSLv23)
                context.options |= ssl.OP_NO_SSLv2
            will_verify = context.verify_mode != ssl.CERT_NONE
            if check_hostname is None:
                check_hostname = will_verify
            elif check_hostname and not will_verify:
                raise ValueError("check_hostname needs a SSL context with "
                                 "either CERT_OPTIONAL or CERT_REQUIRED")
            if key_file or cert_file:
                context.load_cert_chain(cert_file, key_file)
            self._context = context
            self._check_hostname = check_hostname

        def connect(self):
            "Connect to a host on a given (SSL) port."

            sock = socket.create_connection((self.host, self.port),
                                            self.timeout, self.source_address)

            if self._tunnel_host:
                self.sock = sock
                self._tunnel()

            server_hostname = self.host if ssl.HAS_SNI else None
            self.sock = self._context.wrap_socket(sock,
                                                  server_hostname=server_hostname)
            try:
                if self._check_hostname:
                    ssl.match_hostname(self.sock.getpeercert(), self.host)
            except Exception:
                self.sock.shutdown(socket.SHUT_RDWR)
                self.sock.close()
                raise

    __all__.append("HTTPSConnection")

class HTTPException(Exception):
    # Subclasses that define an __init__ must call Exception.__init__
    # or define self.args.  Otherwise, str() will fail.
    pass

class NotConnected(HTTPException):
    pass

class InvalidURL(HTTPException):
    pass

class UnknownProtocol(HTTPException):
    def __init__(self, version):
        self.args = version,
        self.version = version

class UnknownTransferEncoding(HTTPException):
    pass

class UnimplementedFileMode(HTTPException):
    pass

class IncompleteRead(HTTPException):
    def __init__(self, partial, expected=None):
        self.args = partial,
        self.partial = partial
        self.expected = expected
    def __repr__(self):
        if self.expected is not None:
            e = ', %i more expected' % self.expected
        else:
            e = ''
        return 'IncompleteRead(%i bytes read%s)' % (len(self.partial), e)
    def __str__(self):
        return repr(self)

class ImproperConnectionState(HTTPException):
    pass

class CannotSendRequest(ImproperConnectionState):
    pass

class CannotSendHeader(ImproperConnectionState):
    pass

class ResponseNotReady(ImproperConnectionState):
    pass

class BadStatusLine(HTTPException):
    def __init__(self, line):
        if not line:
            line = repr(line)
        self.args = line,
        self.line = line

class LineTooLong(HTTPException):
    def __init__(self, line_type):
        HTTPException.__init__(self, "got more than %d bytes when reading %s"
                                     % (_MAXLINE, line_type))

# for backwards compatibility
error = HTTPException<|MERGE_RESOLUTION|>--- conflicted
+++ resolved
@@ -525,7 +525,7 @@
             return 0
 
         if self._method == "HEAD":
-            self.close()
+            self._close_conn()
             return 0
 
         if self.chunked:
@@ -547,12 +547,8 @@
         elif self.length is not None:
             self.length -= n
             if not self.length:
-<<<<<<< HEAD
-                self.close()
+                self._close_conn()
         return n
-=======
-                self._close_conn()
->>>>>>> c6a849d3
 
     def _read_next_chunk_size(self):
         # Read the next chunk size from the file
@@ -567,7 +563,7 @@
         except ValueError:
             # close the connection as protocol synchronisation is
             # probably lost
-            self.close()
+            self._close_conn()
             raise
 
     def _read_and_discard_trailer(self):
@@ -595,12 +591,6 @@
                     if chunk_left == 0:
                         break
                 except ValueError:
-<<<<<<< HEAD
-=======
-                    # close the connection as protocol synchronisation is
-                    # probably lost
-                    self._close_conn()
->>>>>>> c6a849d3
                     raise IncompleteRead(b''.join(value))
             value.append(self._safe_read(chunk_left))
 
@@ -611,7 +601,7 @@
         self._read_and_discard_trailer()
 
         # we read everything; close the "file"
-        self.close()
+        self._close_conn()
 
         return b''.join(value)
 
